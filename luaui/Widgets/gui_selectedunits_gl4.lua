function widget:GetInfo()
	return {
		name = "Selected Units GL4",
		desc = "Draw geometric pritives at any unit",
		author = "Beherith, Floris",
		date = "2021.05.16",
		license = "GNU GPL, v2 or later",
		layer = -50,
		enabled = true,
	}
end

-- Configurable Parts:
local texture = "luaui/images/solid.png"

local opacity = 0.19
local teamcolorOpacity = 0.6

local selectionHighlight = true
local mouseoverHighlight = true

---- GL4 Backend Stuff----
local selectionVBOGround = nil
local selectionVBOAir = nil

local mapHasWater = (Spring.GetGroundExtremes() < 0)

local selectShader = nil
local luaShaderDir = "LuaUI/Widgets/Include/"

local hasBadCulling = ((Platform.gpuVendor == "AMD" and Platform.osFamily == "Linux") == true)
-- Localize for speedups:
local glStencilFunc         = gl.StencilFunc
local glStencilOp           = gl.StencilOp
local glStencilTest         = gl.StencilTest
local glStencilMask         = gl.StencilMask
local glDepthTest           = gl.DepthTest
local glTexture             = gl.Texture
local glClear               = gl.Clear
local GL_ALWAYS             = GL.ALWAYS
local GL_NOTEQUAL           = GL.NOTEQUAL
local GL_KEEP               = 0x1E00 --GL.KEEP
local GL_STENCIL_BUFFER_BIT = GL.STENCIL_BUFFER_BIT
local GL_REPLACE            = GL.REPLACE
local GL_POINTS				= GL.POINTS

local selUnits = {}
local updateSelection = true
local selectedUnits = Spring.GetSelectedUnits()

local unitTeam = {}
local unitUnitDefID = {}

local unitScale = {}
local unitCanFly = {}
local unitBuilding = {}
for unitDefID, unitDef in pairs(UnitDefs) do
	unitScale[unitDefID] = (7.5 * ( unitDef.xsize^2 + unitDef.zsize^2 ) ^ 0.5) + 8
	if unitDef.canFly then
		unitCanFly[unitDefID] = true
		unitScale[unitDefID] = unitScale[unitDefID] * 0.7
	elseif unitDef.isBuilding or unitDef.isFactory or unitDef.speed==0 then
		unitBuilding[unitDefID] = {
			unitDef.xsize * 8.2 + 12,
			unitDef.zsize * 8.2 + 12
		}
	end
end
local unitBufferUniformCache = {0}
local function AddPrimitiveAtUnit(unitID)
	if Spring.ValidUnitID(unitID) ~= true or Spring.GetUnitIsDead(unitID) == true then return end
	local gf = Spring.GetGameFrame()

	if not unitUnitDefID[unitID] then
		unitUnitDefID[unitID] = Spring.GetUnitDefID(unitID)
	end
	local unitDefID = unitUnitDefID[unitID]
	if unitDefID == nil then return end -- these cant be selected

	local numVertices = 64 -- default to cornered rectangle
	local cornersize = 0

	local radius = unitScale[unitDefID]

	if not unitTeam[unitID] then
		unitTeam[unitID] = Spring.GetUnitTeam(unitID)
	end

	local additionalheight = 0
	local width, length
	if unitCanFly[unitDefID] then
		numVertices = 3 -- triangles for planes
		width = radius
		length = radius
	elseif unitBuilding[unitDefID] then
		width = unitBuilding[unitDefID][1]
		length = unitBuilding[unitDefID][2]
		cornersize = (width + length) * 0.075
		numVertices = 2
	else
		width = radius
		length = radius
	end
	if selectionHighlight then
		unitBufferUniformCache[1] = 1
		gl.SetUnitBufferUniforms(unitID, unitBufferUniformCache, 6)
	end
	--Spring.Echo(unitID,radius,radius, Spring.GetUnitTeam(unitID), numvertices, 1, gf)
	pushElementInstance(
		(unitCanFly[unitDefID] and selectionVBOAir) or selectionVBOGround, -- push into this Instance VBO Table
		{
			length, width, cornersize, additionalheight,  -- lengthwidthcornerheight
			unitTeam[unitID], -- teamID
			numVertices, -- how many trianges should we make
			gf, 0, 0, 0, -- the gameFrame (for animations), and any other parameters one might want to add
			0, 1, 0, 1, -- These are our default UV atlas tranformations
			0, 0, 0, 0 -- these are just padding zeros, that will get filled in
		},
		unitID, -- this is the key inside the VBO TAble,
		true, -- update existing element
		nil, -- noupload, dont use unless you
		unitID -- last one should be UNITID?
	)
end


local function DrawSelections(selectionVBO, isAir)
	if selectionVBO.usedElements > 0 then
		if hasBadCulling then
			gl.Culling(false)
		end

		glTexture(0, texture)
		selectShader:Activate()
		selectShader:SetUniform("iconDistance", 99999) -- pass
		glStencilTest(true) --https://learnopengl.com/Advanced-OpenGL/Stencil-testing
		glDepthTest(true) -- One really interesting thing is that the depth test does not seem to be obeyed within DrawWorldPreUnit
		glStencilOp(GL_KEEP, GL_KEEP, GL_REPLACE) -- Set The Stencil Buffer To 1 Where Draw Any Polygon		this to the shader
		glClear(GL_STENCIL_BUFFER_BIT ) -- set stencil buffer to 0

		glStencilFunc(GL_NOTEQUAL, 1, 1) -- use NOTEQUAL instead of ALWAYS to ensure that overlapping transparent fragments dont get written multiple times
		glStencilMask(1)

		selectShader:SetUniform("addRadius", 0)
		selectionVBO.VAO:DrawArrays(GL_POINTS, selectionVBO.usedElements)

		glStencilFunc(GL_NOTEQUAL, 1, 1)
		glStencilMask(0)
		glDepthTest(true)

		selectShader:SetUniform("addRadius", 1.3)
		selectionVBO.VAO:DrawArrays(GL_POINTS, selectionVBO.usedElements)

		glStencilMask(1)
		glStencilFunc(GL_ALWAYS, 1, 1)
		glDepthTest(true)

		selectShader:Deactivate()
		glTexture(0, false)


		-- This is the correct way to exit out of the stencil mode, to not break drawing of area commands:
		glStencilTest(false)
		glStencilMask(255)
		glStencilOp(GL_KEEP, GL_KEEP, GL_KEEP)
		glClear(GL_STENCIL_BUFFER_BIT)
		-- All the above are needed :(
	end
end

if mapHasWater then
	function widget:DrawWorld()
		DrawSelections(selectionVBOAir, true)
	end
end

function widget:DrawWorldPreUnit()
	DrawSelections(selectionVBOGround, false)
end

local function RemovePrimitive(unitID)
<<<<<<< HEAD
	if selectionVBO.instanceIDtoIndex[unitID] then
=======
	local selectionVBO
	if selectionVBOGround.instanceIDtoIndex[unitID] then selectionVBO =  selectionVBOGround end
	if selectionVBOAir.instanceIDtoIndex[unitID] then selectionVBO =  selectionVBOAir end

	if selectionVBO and selectionVBO.instanceIDtoIndex[unitID] then
>>>>>>> f596825e
		if selectionHighlight then
			unitBufferUniformCache[1] = 0
			if Spring.ValidUnitID(unitID) then
				gl.SetUnitBufferUniforms(unitID, unitBufferUniformCache, 6)
			end
		end
		popElementInstance(selectionVBO, unitID)
	end
end

function widget:SelectionChanged(sel)
	updateSelection = true
end


local lastMouseOverUnitID = nil
local lastMouseOverFeatureID = nil

local function ClearLastMouseOver()
	if lastMouseOverUnitID then
		if Spring.ValidUnitID(lastMouseOverUnitID) then
			gl.SetUnitBufferUniforms(lastMouseOverUnitID, {selUnits[lastMouseOverUnitID] and 1 or 0}, 6)
		end
		lastMouseOverUnitID = nil
	end
	if lastMouseOverFeatureID then
		if Spring.ValidFeatureID(lastMouseOverFeatureID) then
			gl.SetFeatureBufferUniforms(lastMouseOverFeatureID, {0}, 6)
		end
		lastMouseOverFeatureID = nil
	end
end



function widget:Update(dt)
	if updateSelection then
		selectedUnits = Spring.GetSelectedUnits()
		updateSelection = false

		local newSelUnits = {}
		-- add to selection
		for i, unitID in ipairs(selectedUnits) do
			newSelUnits[unitID] = true
			if not selUnits[unitID] then
				AddPrimitiveAtUnit(unitID)
			end
		end
		-- remove from selection
		for unitID, _ in pairs(selUnits) do
			if not newSelUnits[unitID] then
				RemovePrimitive(unitID)
			end
		end
		selUnits = newSelUnits
	end

	-- We move the check for mouseovered units here,
	-- as this widget is the ground truth for our unitbufferuniform[2].z (#6)
	-- 0 means unit is un selected
	-- +1 means unit is selected
	-- +0.5 means ally also selected unit
	-- +2 means its mouseovered
	if mouseoverHighlight then
		local mx, my, p1, mmb, _, mouseOffScreen, cameraPanMode  = Spring.GetMouseState()
		if mouseOffScreen or cameraPanMode or mmb or p1 then
			ClearLastMouseOver()
		else
			local result, data = Spring.TraceScreenRay(mx, my)
			--Spring.Echo(result, (type(data) == 'table') or data, lastMouseOverUnitID, lastMouseOverFeatureID)
			if result == 'unit' and not Spring.IsGUIHidden() then
				local unitID = data
				if lastMouseOverUnitID ~= unitID then
					ClearLastMouseOver()
					local newUniform = (selUnits[unitID] and 1 or 0 ) + 2
					gl.SetUnitBufferUniforms(unitID, {newUniform}, 6)
					lastMouseOverUnitID = unitID
				end
			elseif result == 'feature' and not Spring.IsGUIHidden() then
				local featureID = data
				if lastMouseOverFeatureID ~= featureID then
					ClearLastMouseOver()
					gl.SetFeatureBufferUniforms(featureID, {2}, 6)
					lastMouseOverFeatureID = featureID
				end
			else
				ClearLastMouseOver()
			end
		end
	end
end

function widget:UnitTaken(unitID, unitDefID, oldTeamID, newTeamID)
	if unitTeam[unitID] then
		unitTeam[unitID] = newTeamID
	end
end

function widget:UnitDestroyed(unitID)
	--Spring.Echo("UnitDestroyed(unitID)",unitID, selectedUnits[unitID])
	if selectedUnits[unitID] then
		RemovePrimitive(unitID)
	end
	unitTeam[unitID] = nil
	unitUnitDefID[unitID] = nil
end

local function init()
	updateSelection = true
	selUnits = {}
	local DPatUnit = VFS.Include(luaShaderDir.."DrawPrimitiveAtUnit.lua")
	local InitDrawPrimitiveAtUnit = DPatUnit.InitDrawPrimitiveAtUnit
	local shaderConfig = DPatUnit.shaderConfig -- MAKE SURE YOU READ THE SHADERCONFIG TABLE!
	shaderConfig.BILLBOARD = 0
	shaderConfig.TRANSPARENCY = opacity
	shaderConfig.INITIALSIZE = 0.75
	shaderConfig.GROWTHRATE = 3.5
	shaderConfig.TEAMCOLORIZATION = teamcolorOpacity	-- not implemented, doing it via POST_SHADING below instead
	shaderConfig.HEIGHTOFFSET = 4
	shaderConfig.POST_SHADING = "fragColor.rgba = vec4(mix(g_color.rgb * texcolor.rgb + addRadius, vec3(1.0), "..(1-teamcolorOpacity)..") , texcolor.a * TRANSPARENCY + addRadius);"
	selectionVBOGround, selectShader = InitDrawPrimitiveAtUnit(shaderConfig, "selectedUnitsGround")
	if mapHasWater then 
		selectionVBOAir = InitDrawPrimitiveAtUnit(shaderConfig, "selectedUnitsAir")
	else
		selectionVBOAir = selectionVBOGround
	end
	ClearLastMouseOver()
<<<<<<< HEAD
	if selectionVBO == nil then
=======
	if selectionVBOGround == nil then
		widgetHandler:RemoveWidget()
		return false
	end
	if selectionVBOAir == nil then
>>>>>>> f596825e
		widgetHandler:RemoveWidget()
		return false
	end
	return true
end

function widget:Initialize()
	if not gl.CreateShader then -- no shader support, so just remove the widget itself, especially for headless
		widgetHandler:RemoveWidget()
		return
	end
	if not init() then return end
	WG.selectedunits = {}
	WG.selectedunits.getOpacity = function()
		return opacity
	end
	WG.selectedunits.setOpacity = function(value)
		opacity = value
		init()
	end
	WG.selectedunits.getTeamcolorOpacity = function()
		return teamcolorOpacity
	end
	WG.selectedunits.setTeamcolorOpacity = function(value)
		teamcolorOpacity = value
		init()
	end

	WG.selectedunits.setSelectionHighlight = function(value)
		selectionHighlight = value
		init()
	end
	WG.selectedunits.getSelectionHighlight = function()
		return selectionHighlight
	end

	WG.selectedunits.setMouseoverHighlight = function(value)
		mouseoverHighlight = value
		init()
	end
	WG.selectedunits.getMouseoverHighlight = function()
		return selectimouseoverHighlightonHighlight
	end

	Spring.LoadCmdColorsConfig('unitBox  0 1 0 0')
end

function widget:Shutdown()
	if not (WG.teamplatter or WG.highlightselunits) then
		Spring.LoadCmdColorsConfig('unitBox  0 1 0 1')
	end
	WG.selectedunits = nil
end

function widget:GetConfigData(data)
	return {
		opacity = opacity,
		teamcolorOpacity = teamcolorOpacity,
		selectionHighlight = selectionHighlight,
		mouseoverHighlight = mouseoverHighlight,
	}
end

function widget:SetConfigData(data)
	if data.opacity ~= nil then
		opacity = data.opacity
	end
	if data.teamcolorOpacity ~= nil then
		teamcolorOpacity = data.teamcolorOpacity
	end
	if data.selectionHighlight ~= nil then
		selectionHighlight = data.selectionHighlight
	end
	if data.mouseoverHighlight ~= nil then
		mouseoverHighlight = data.mouseoverHighlight
	end
end<|MERGE_RESOLUTION|>--- conflicted
+++ resolved
@@ -179,15 +179,11 @@
 end
 
 local function RemovePrimitive(unitID)
-<<<<<<< HEAD
-	if selectionVBO.instanceIDtoIndex[unitID] then
-=======
 	local selectionVBO
 	if selectionVBOGround.instanceIDtoIndex[unitID] then selectionVBO =  selectionVBOGround end
 	if selectionVBOAir.instanceIDtoIndex[unitID] then selectionVBO =  selectionVBOAir end
 
 	if selectionVBO and selectionVBO.instanceIDtoIndex[unitID] then
->>>>>>> f596825e
 		if selectionHighlight then
 			unitBufferUniformCache[1] = 0
 			if Spring.ValidUnitID(unitID) then
@@ -315,15 +311,11 @@
 		selectionVBOAir = selectionVBOGround
 	end
 	ClearLastMouseOver()
-<<<<<<< HEAD
-	if selectionVBO == nil then
-=======
 	if selectionVBOGround == nil then
 		widgetHandler:RemoveWidget()
 		return false
 	end
 	if selectionVBOAir == nil then
->>>>>>> f596825e
 		widgetHandler:RemoveWidget()
 		return false
 	end
