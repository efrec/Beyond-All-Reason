﻿10.08 -> 10.09
xx/xx/2018

Balance changes:
 • Core Cutlass: HP reduced by 20% (1135 -> 905) and damages reduced by 15% (55 -> 47)
 • Arm Destroyer / Core Destroyer: Speed/Accel/Brakerate/Turnrate -2%, plasma damages -5%
 • Arm/Core Assult Frigates damages + 3%
 • Arm/Core gun platform special damages towards "heavyunits" erased.
 • Nanos and Nano platforms self-d deal 140 damages instead of 480 damages to surrounding nanos.
 • Global acceleration buff for ships (+100%)
<<<<<<< HEAD
 • Removed Passive energy/metal (15/0.5 -> 0/0) making from T1 Shipyards, lowered energy/metal storages (125->100), erased armsy's radarsight range (50 -> 0)
=======
 • Reverted the shield starting power change from 10.07 (starting power increased to 33% instead of 20%)
>>>>>>> f6771944

Other:
 • Included Crowned Commander skins for tourney winner, available with BA and unBA commander models.
 • Fixed command "Area Mex" not being available for captured builders, also improved mex placement script (uses mex snap's code)
 • Fixed cloaking units underwater
 • Fixed Console in scroll mode being glitchy when an ignored line is added.
 • Fixed Set Target command giving away exact target position
 • Added widget: "Dgun no ally", will make dgun not snap to own/ally units when near
 • Added widget: "Attack no ally", will make attack command not snap to own/ally units when near
 • Disabled unit_shipyardcollisions.lua which poorly handled ships vs shipyards collisions
 • Unit Stats: Hide range on selfd-death explosions stats (unrelevant, it's the AoE that is relevant)
 • Do not use (reloadTime + beamTime) but just (reloadTime) when calculating dps. (Fixes previous commit in v10.00)
 • Engine replacement trees now are crushable as well
 • Various widget and gadget performance improvements
 • Various script enhancements/fixes, models improvements 


10.07 -> 10.08
15/04/2018

Balance changes:
 • Speed -2% for: Stumpy, Raider, Bulldog, Reaper
 • Janus -2% Brakerate / - 2% acceleration
 • Bulldog -7 weapon AoE
 • Reapers -100 HP
 • Fixed Juggernaut main weapon firing
 • Fixed Line Unload behaviour (was discarding orders that were shown as possible)
 • Fixed sniper auto hold fire when cloaked
 • Fixed transported units using selfd explosion rather than death explosion when their transport is shot down / self destructs / is reclaimed

Unbalanced Commanders:
 • Commander's wreck metal value scales on commander's level: 70% of full value at level 1, 100% at level 2, 120% at level 3, 140% at level 4, 
 170% at level 5, 200% at level 6, 220% at level 7, 250% at level 8, 300% at level 9, 400% at level 10 and 500% at level 11
 • MoveSpeed reduced by 0.025 when level increases ( 1.25 -> 1.0 )
 • EnergyMake = Base + {0,25,50,75,100,150,200,250,300,400,500}
 • MetalMake = Base + {0,0.5,1.0,2,3,4,5,7.5,10,12.5,15}

Other:
 • Added deterministic area unload distribution (no mindistance check) via widget "Area Unload"
 • Voice Notifs play along when tracking a players camera when speccing
 • When large unit icons option enabled: buildorders get enlarged alongside with buildicons
 • Enemyspotter/TeamPlatter/ComNameTags widgets take options 'same team colors' into account
 • When tracking player camera, ally selected units gui is now integrated in option window 
 • Ecostats /specfullview crash fix
 • Some widget and gadget optimizations
 • Added modoption 'mo_allowuserwidgets' to be able to disable user widgets (plain level field for tournaments and other competitive setups)


10.06 -> 10.07
06/04/2018

Balance changes: 
 • Long range T1 AA range reduced 10% (1250 -> 1125) and airlos changed: Eradicator 1000->1060, Chainsaw 1200->1060
 • Storms/Rockos +4% projectile start/max speed
 • Kbots global buff: +15% turnrate/acceleration/brakerate, turninplace = true, reduced slopeMod (slows on slopes).
 • Plasma shield starting power reduced to 20% instead of 33%
 • Halberd +9% range (275 -> 300)
 • Reduced support frigates damages to subs (216 -> 150), to default (100 -> 60), to commanders (100 -> 70)
 • Rocko/Zeus/Snipers/Hammers/Dominators/Krogoths/Juggernaut take less time for their first aim: torso turnspeed unchanged but activation happens while torso turns (rather than before).
 • Naval engineer buildpower reduced from 400 to 200 for arm and core, added sea nano to their buildlist
 • T1 scout boats paralyze multiplier reduced from 1 to 0.1 (2 bw paralyzer shot to EMP instead of 1  bw paralyzer shot)
 • T1 air transport: Erased the move command when using unload.
 • T2 air transport: Can transport up to four 2x2 footprint or less units, or one 3x3 or more. Unloads all units at once.
 • Custom formations2: Block unload formations that are too small/wont allow all unload commands to happen (red colored dots will switch to yellow when minimal length is reached)
 • Stumpy energy cost (2000 -> 2100)

Unbalanced Commanders:
 • Commander's M and E production increases by 25e/s and 0.5m/s at each level (maximum 275e/s, 6.5m/s at level 11)
 • Commander buildmenu upgrades changed and now consist of:
     Economy: Advanced Solars (lvl3), Geo (lvl3), Moho extractor (lvl4), Underwater Moho extractor (lvl4). Replaces t1 equivalents.
     Factories: T1.5 (amphibs), Arm Adv Vehicle Plant / Core Adv Kbots Lab (lvl3), T2 kbot lab (lvl3), T2 Shipyard (lvl3), Nano towers (lvl3). Doesn't replace t1 labs.
     Defence/Utilitary:  Fortification Wall (lvl5), Beamer/HLLT (lvl 3), T2 Popup (lvl5), Flak (lvl5), Advanced Torpedo Launcher (lvl 5). Replaces t1 equivalents.
     Mobile Units: Crawling Bombs (lvl3), Spies (lvl4), Maverick/Commando (lvl5), Fatboy/Dominator (lvl6), Sniper/Sumo (lvl6)     
  The Fully upgraded buildmenus allows a total of 40 units.

Other:
 • F10 toggles options (F8 toggles DoF when widget enabled)
 • Smart Area Reclaim widget enabled by default. (Area reclaims only metal or energy depending on the center feature)
 • When a buildcommand is selected, click and drag with left and middle mouse button to orientate the construction.
 • Reverse move: Units able to move backwards must use CTRL key. Any command queued with the CTRL modifier will be performable backwards (and performed backwards if the move goal is behind)
 • Replacing engine trees with custom trees
 • Options menu has tabs
 • Added Defense Ranges toggles to options
 • Added "Minimap icon size" slider to options
 • Added "Simple minimap colors" option to options
 • Team colors based on palette suboption: "same team colors": your own team has a lighter color
 • Added opacity slider for Commands FX option
 • Added options: Buildmenu large icons
 • Vertical launched missiles have an ground dust/fire effect added
 • Changed barrel fire smoke effect
 • Trees not only fall, but also dissapear through the ground
 • Removed widget: "Unit Reclaimer": add CTRL modifier key to "Specific Unit Reclaimer" widget instead
 • More acurate math behind 3rd award from awards screen
 • More deathmessages
 • Various script tweaks for kbots.
 • Fixed mines detonating before they are completly built, added dummy weapon to show detonation range
 • Fixed some T2 and T3 dist-icon sizes
 • Fixed mobile AA not targetting at full range without an attack command.
 • allowUnitCollisionOverlap = false


10.05 -> 10.06
23/02/2018

Balance changes: 
 • Bantha speed reduced 8%, harder to paralyze 30%
 • EMP bomber more expensive: metal 33%, energy 11%
 • Prevents paralyzer units attacking anything other than EMP-able units
 • Dragonteeth and Fortification walls are no long EMP-able
 • Fixed T2 crawling bombs not blowing on attack commands. (issue on maintenance engines)
 • Footprints adjusted: armfus 7x4->6x5, armvp 8x6->7x6, corvp 7x7->7x6
 • Increased Gimp's torpedos max speed 30% and acceleration 400%
 • Arm/Core destroyers: Increased default depthcharge damages +25% and decreased damages vs subs -10%
 • Arm/Core Support Frigates: Disabled AA, enabled surface units targetting. Damages vs subs: 216 (vs 240) and damages vs default and commander: 100 (vs 140)
 • Arm/Core patrol boats: buffed range (450 -> 700) and damages (+50%) as they now become the only t1 aa ship available.
 • Reduced Comblast Edgeeffectiveness from 0.40->0.317 Does 3.5k damage to commanders at dgunRange (was 3.850k)
 • Added a test option "seamex": underwater|surface (default underwater)

Unbalanced Commanders (when mo_unba is enabled):
 • Dgun reloadTime reduced by 0.025s at each level (0.9->0.65)
 • Laser reloadTime reduced by 0.025 at each level, capped at 0.2 (was 0.4)
 • UWLaser reloadTime reduced by 0.05 at each level, capped at 0.5 (was 1)
 • Commander BuildSpeed increased by 50 at each level until level 7, then increased by 100 (300->1000)
 • Commander Shield wont block torpedos anymore

Other:
 • Added widget: Fancy Selected Units (options widget has various options for it)
 • Added widget: Show Builder Queue - (default disabled) Shows ghosted queued up buildings (for allied teams)
 • Added widget: Commander Hurt Vignette - red screen borders when com isn't in view and gets damaged 
 • Added widget: Unit Reclaimer (Hover over unit and drag an area-reclaim circle to reclaim all units within)
 • Added widget: Auto Cloak Popups - (default disabled) - Auto cloaks Pit Bull and Ambusher
 • You can toggle off Highlight Selected Units via options widget
 • Auto Group: disabled immediate mode (like in 9.46), re-enable it via options widget
 • EcoStats shows reclaimed metal/energy income (as less vibrant part of the bar)
 • Unit Outline has thickness slider added to options widget and takes resolution into account
 • Accurate Comblast and Dgun Range widget. Showing ranges for damage values: 3.5k, 3k, 2k, 1k and 0.
 • Added "Scroll inversed" toggle to options widget
 • Loadscreen shows tips, unitinfo and quotes
 • Ignore Ships vs Shipyard colisions when finished for 15 seconds: No more rotation when exiting lab.
 • More "RockOnWaves" animations to t1 sea floating buildings (tidals/metalmakers/dragonteeth)
 • Fixed Air mesh not refreshing when map_waterlevel is used.
 • Flak and mercury/screamer projectile explosions are visually bigger
 • Vehicle minimap/overview icon adjusted to match kbots icon design 
 • Trees wave in the wind and fall when they die due to damage (only centain tree types)
 • Included barmodels modoption (default disabled) Remodeled Units!


10.04 -> 10.05
02/02/2018

Balance changes: 
 • Fixed: HLT's, corvp/corap/coralab have larger explosion 
 • Arm EMP building has 10% less range
 • Leveler and Pyro can only shoot at surface units
 • Reduced Maverick dps 5%, and gets less range when gaining experience
 • Reduced vehicle max-speed: Flash 3%, Instigator 3%, Raiders 6%, Stumpy 6%, Panther 5%, Croc 5%, Bulldog 5%, Reapers 5%, Scouts 2%, Weasel 2%
 • Reduced ArmRoy damages to submarines (390 -> 300) and corroys damages to submarines (410 -> 315)
 • Reduced Support Frigates AA missiles reload time (2 -> 1.5s) and increased damages (110 -> 140)
 • Arm/Core T2 Torpedo Launcher HP buffed (1500 to 2500) reloadTime reduced (arm: 3.1->1.75 core: 5.6->3.16) + removed special damages to commanders

Unbalanced Commanders (when mo_unba is enabled):
 • Fixed modrules loading error when mo_unba is enabled
 • Added evolving build menus: disabled upgrademex/areamex for commanders when mo_unba is enabled
 • Unit Stats: Shows Commanders' currently used Weapons, current BuildSpeed and current Level when experience is known to the user.
 • Using lower values for ResourcesUse to Exp ratios, higher for ResourcesMake to Exp ratios, and a better Damages to Exp ratio.

Other:
 • Units that only can shoot at surface category units wont chase non-surface units (bladewings benefit from this)
 • Disallowed build commands of disabled build options in the unlikely case user widgets could allow overriding the limitation
 • Unit Stats: Show real time values rather than UnitDefs' values when available (maxHP, armor, speed/accel/turnrate)
 • Shields are more transparant and have less 'burst'-line parts (also bursts dissapear when emp'd)
 • Starburst missiletrail color changed to red (was green)
 • Worker type unit explosion has been tinted green
 • Added option: 'use teamcolor' option for highlighted selected units
 • Fixed Faction change widget: guishader works now
 • Fixed Top-bar text elements being out of place after a resize/alt-tab
 • Fixed highlight selected units failing to show in rare occasions
 • Fixed tombstone color-shifting at certain angles


10.03 -> 10.04
17/01/2018

Balance changes:
 • Nano Platforms energy costs increased from 2000 to 2600e (arm and core).
 • Fixed BlackHydra flagship cost (M and E were swapped)

Unbalanced Commanders (when mo_unba is enabled): 
 • Experience to power scale increased: Units will earn more exp from killing experienced units, and less exp from killing unexperienced units
 • HealthScale and ReloadScale increased: Units will earn more bonus HP and firerate from gaining experience
 • Commander power heavily increased: Commander will overall earn less experience from damaging/killing units
 • Commander experience from resourcing and moving increased: Gives more viability to commanders in base

Other: 
 • Lots of performance increases here and there, most noteworthy:
    Team Platters: 500%
    Enemy Spotters: 25%
    Health Bars: 25%
    Top Bar: 50%
    Self-D icons/Given unit icons: 2000%
    Selected Unit Buttons: 150%
 • Options: added health bars scaling slider
 • Options: added team platter opacity slider + skip own units toggle
 • Options: added selected units opacity slider + shader toggle
 • Fixed gadget profiler
 • Some more icon changes...


10.02 -> 10.03
07/01/2018

Balance changes:
 • Stumpy/Raider turnrate increased from 329/321 to 370/360
 • Prevent Combomb gadget is now always active but only cancels comblast damages/reflects dgun damages when the involved commanders are both last commanders.
 • The previously added feature "TargetBorder" has been disabled. It seemed to remain unstable by times and will be disabled until we are completly sure it doesnt have a negative impact on the game
 • Given t2 mexes are on/off button again
 • Fixed Juggernaut explosion

Other:
 • Options: Added team color palette sub option: same team colors
 • LUPS: Shields only show when unit is Finished, and disable the dome when emp-d
 • Decreased Comblast/DgunRange circles activation distance
 • Lighting effects adjustments
 • Starburst missiles have been given a green exhaust trail
 • Fixed Arm Construction Seaplane wings animation overextending
 • Fixed Offer-to-play button
 • Fixed flame particles not fading away


10.01 -> 10.02
28/12/2017

 • Nerfed movement for stumpy/raider/bulldog/reaper, also tiny bit for flash/instigator
 • T2 vehicle artillery weapon damage decreased with 10%, also lowered turnrate
 • Mines switched their detonation method (lua LUS instead of weapons). 
 • Implemented lups plasma shields for better performance (and maybe looks ..when 'lups particle/shader effects' option enabled)
 • Added lighting to flame effects


10.00 -> 10.01
24/12/2017

 • Options: added console maxlines and fontsize slider
 • Fixed mines not exploding
 • Fixed unba coms enabled notification always showing pregame


9.46 -> 10.00
20/12/2017

Important:
 • Renamed widget folder to Widgets_BA (if you want custom widgets, (re)name your widget folder)

Chicken Defence
 • Has been integrated into BA. Just add an chicken AI bot and make sure you have startboxes set. ("!autobalance off" to manually get everyone on the same team)

Balance changes:
 • All Energy and metal prices have been rounded (to fit their display in buildmenu)
 • Introduced a minimum (slightly larger) buildrange
 • Global edgeeffectiveness buff of 0.15.
 • TargetBorder for all weapons: They don't aim for unit centers, but rather any part of the unit that can be aimed at.
 • Wrecks reclaim speed is more dependant on reclaimer's reclaimSpeed and reclaimSpeeds have been overall reduced (-10%).

 Movement
 • Raw unit movement implemented.
 • Pathing improvement: units won't get stuck in cliffs any longer.
 • Pathing improvement: units won't go back and forth while walking along a cliff.
 • Vehicles with tracks can turn-in-place. The angle limit depends on the unit's turnrate (equal to the turn that can be performed in one second). Wheeled vehicles cannot do this (Jeffy/Samson) 
 • Tachyons, artillery and banishers can move in reverse at 60% max speed.
 • Improved Air Units manoeuvrability and lowered TurnRadius (allowing close move commands)

 Commanders
 • Diminished blast radius damages versus Commanders, still lethal at dgun range.
 • Torso turnspeed increased 33% + dgun reloadspeed reduced 10%.
 • UWLaser damages increased to 150 dps (default) and 75 dps (subs).
 • Decoy commanders have been given same lasers as regular commanders.
 • Decoy commanders 8% cheaper + same buildpower as com + added Radar, LLT and AA as buildoptions
 
 Air
 • Air transports unload bug fixed: don't have collision enabled anymore
 • Thunder hp increased 560 -> 600 and speed increased 8.15 -> 8.50.
 • Fixed flak doing ludicrous damage to ground units.
 • T2 bombers are in between current and right before the nerf of ba v7.92 (now better buildtime and cost less energy)
 • Airlab costs decreased (1500e -> 1370 arm and 1400 core, 900 m -> 850m arm and 1000m -> 870m core).
 • Chainsaw costs 8700e 750m => 7000e/600m, airlos 1000 -> 1200, range 1200 ->1250
 • Armaak: missile damages +33 % (1:150 => 200 and 2:75 => 100)
 • Coraak: flak reload time 5.5 -> 4.5

 (AA) missiles:
 • AA missile range increased a tiny bit
 • T1 aa: pack0 and sam range increased, missile damage increased slightly and price increased 10%
 • Fighters have been given more range due to slower missile speed and missile turnrate

 Long range plasma
 • Plasma shields are 50% weaker to non LRPC shots, 10% more range, cost reduced by 20%.
 • Armvulc and corbuzz cost increased by 40%
 • Bertha and Intimidator weapons have 15% more Area of Effect

 T1
 • Thuds and hammers will use a high trajectory mode when lowtrajectory weapon cannot shoot, due to obstacles/ally units on the way.
 • Rezbots have 15% reduced speed, 50% reduced reclaimspeed (in addition to global -10%), 25 % reduced repair/rezz speed and 25% increased HP.
 • Guardians/punishers have lower m cost (1500 -> 1250)

 T2
 • Fark workerspeed increased 16%
 • Armmart and cormart (mobile T2 arty) do 15% more damage
 • Morties are 5% slower and are a bit less accurate (even more when moving)
 • Fixed viper overshooting (when aiming at radar dots)
 • T2 mexes now use 20 energy instead of 25. (exploiter consumed 12, and now 20 aswell).
 • Moho Exploiter now has same health (2000 -> 3500) as regular moho, but does less damage per shot
 • Core Tremor m cost 2000 -> 1800 + accuracy increased 15%
 • Pelicans damages 70 -> 80, hp 910 -> 1050, turretspeed 150 -> 200 (y and x axis)

 T3
 • Vanguard does 15% more damage
 • Marauder does 10% more damage and has 5% more health
 • Shiva has more sightdistance (300 -> 520)
 • Reintroduced KrogStomp (vs ground scouts + pws/aks only) aswell as a GFX/SFX
 • Removed T3 Hovercrafts from t3 sea factories, reduced costs, weaponery, hp and tweaked model size.
ARM = 1150m/33000e, 4750hp, UW capable cannon, 370 aoe damages per 1.8s
CORE = 950m/12000e, 3800hp, Surface only Heavy beam laser, 2150 damages over 1s per 9s.

 Mod options
 • Added map_terraintype: allows to cancel the TerrainType movespeed buffs of a map when disabled.
 • Added map_waterlevel: allows to alter waterlevel (-1 = dry, 0 = unchanged, 1-100 = %maxheight)
 • Added map_tidal: allows to change tidalstrength value (unchanged, low = 13, medium = 18, high = 23)
 • Added mo_unba (Unbalanced Commanders) modoption. When enabled, the commander levels up as it gains XP, therefor gaining new weapons and abilities.
 • Added reclaimunitefficiency (Set how much metal a reclaimed unit should give back. 1 = max, 0.5 = half)
 • Added mm_diminish_factor (The strength of diminishing returns from metal makers. 0 = off, 1 = very strong diminish effect.)
 • Control victory options: info on startup and offers a better scoreboard window
 • Optional: Small (2x2) wreckage dont block movement (smallfeaturenoblock)
 • Optional modoption for fixed hitspheres (requires firethroughfriendly enabled)
 This replaces hitboxes with correctly sized hitspheres. 
 Currently hitboxes are smaller than desired, this was done so that units can somewhat can fire over others
 Smaller than desired hitboxes result in missed projectiles or projectiles passing through without hitting

 Sea reworked:

T1 ships:
 • Increased T1 shipyards costs.
 • Increased Patrol Boats laser reloadtime and decreased hp, costs. Added a small sonar. Tweaked their speeds. Reduced AA range.
 • Decreased Submarines costs and HP, tweaked their speeds.
 • Decreased Destroyers speed, costs, and depthcharge AoE/speed, increased range, damages (especially towards submarines), HP and reloadtime.
 • Added Plasma Frigates to both factions available in T1 Shipyard.
 • Added Support Frigates (AA/Antisub) to both factions available in T1 Shipyard.
 • Reduced Construction ships costs, buildpower, added land labs in buildmenu, tweaked speeds.
 • Reduced Corvettes costs and HP, tweaked speeds and renamed "Fast Assault Corvette".
 • Reduced rez submarines hp, costs, worketime and rez speed, tweaked speed.
 • Added the Construction Hovercraft to the t1 sea labs.
 • Nerfed the Construction Hovercraft build power to 90 for both arm and core (arm 150, core 125 before nerf)

T1 buildings:
 • Guardian, punisher, ambusher and toaster now have increased damages against ships (this was an old BA feature)
 • Added Gun Platform to both factions available in T1 ship con, t2 engineer and Commander buildmenus.
 • Reduced the Floating HLTs costs.
 • Reduced the Torpedo Launchers costs, reload time and damages, increased their ranges to 475.
 • Added Nanot Turret Platform to both factions available in amphibs, hovers, t1 construction ships and seaplanes.
 • Merged the sonar and the floating radar into a floating Radar/Sonar tower with 1200 sonar range and its old radar range. Radar cost unchanged.

T1.5 Seaplanes:
 • Reduced the factory's metal and energy costs
 • Used the generic amphibious build menu for Construction Seaplanes
 • Reduced some of the energy costs that were crazily huge.

T1.5 Amphibious lab:
 • Removed Submarine from amphibious lab.

 Movement: 
 • Uses Raw move to avoid needless turns in water
 • Ships can now turn-in-place (as it did back in 2012). This allows better control on boats by being able to anticipate if the unit will slow down for the turn or keep its max speed.
 • Globally, maxspeeds, accelerations, brakesrates and turnrates have been decreased for a smoother handling and better feeling of inertia. In terms of balance, this also results in ships being globally weaker to non instantaneous (non beamlasers) weapons (including each other as most ships use plasmas).

Other:
 • Add SystemPrivacy=1 to springsettings.cfg to not send your system info
 • Increased default player unit limit to 1500
 • Renamed a lot of unit id's, so they start with arm/cor and the id fits the name
 • Krogoth model scaled down (10%) and bantha model scaled up (5%) Flagships scaled up (15%)
 • Some models scales have been changed in order to add a ship feeling to them (mainly longer Z-Axis)
 • Arm Beamer updates its aim faster when firing
 • Half the amount of critters, and smaller in size

 Graphics
 • All new particle/lighting effects!
 • Radar/distance icons are more detailed/sharper and more various
 • Projectiles/explosions/laserbeams can have lighting. 'Lighting Effects' option toggable via options widget. (default enabled)
 • Added outline widget, toggable via Options (default disabled)
 • Unit textures reprocessed with bigger color range and less grain
 • Some units got remodeled for better looks
 • More units have been given a shatter effect on death
 • Bloomshader: prettier and more pronounced, added brightness slider and highlights toggle to Options
 • Snow: added amount slider, map toggle and auto-reduction option to Options
 • Some walking animations are improved
 • Changed some missile models
 • One universal tank script for the most basic tanks, which has preset animations that can be tweaked directly via unitDefs

 Interface
 • Console split into Chat Only and Battle/Autohost:
Chat console will handle all chats between players from and to lobby/all/team/spectators.
Battle/Autohost will handle all battlestates messages (warnings, errors, pauses, lags, afk, resigns...) and all autohosts messages (votes, rings...)
"!xxx" commands are hidden from players and only the feedbacks will be seen in the battle/autohost console.
Autohosts feedbacks on invalid commands or rings are hidden from players unless your name is mentionned by the host or you are the one who attempted the command.
Autohosts vote feedbacks only include: who started the vote, whose votes are missing, and vote results.
 • GUI background 10% darker
 • Added Tooltip widget, shows tooltips at mouse cursor location
 • Buildmenu: shows metal/energy cost and tooltip on hover
 • Buildmenu: could show shortcuts when enabled via Options widget
 • Buildspacing shortcuts B and N are now ALT+Z and ALT+X
 • Player Color Palette widget has beed added (rainbow scemed team coloring, toggable via Options)
 • Removed 'Allies' label from advplayerslist
 • Added grabinput widget (enable if you have problems with mouse detection in (borderless) window mode)
 • Pausescreen changed and darkens screen or decolorizes it when shaders enabled
 • Restyled prestart faction change widget (also scales with resolution)
 • Spiced up the loadscreen progress bar, and removed old loadscreens
 • Replaced engine info screen (shortcut i) with our own variant
 • Spiced up 'Buildbar' and 'Selected Unit Buttons' widgets
 • Added additional extensive unit description (by PtaQ)
 • Unit info widget removed (the one that had the ctrl+u shortcut)
 • Added quit button showing a custom resign/quit window
 • Added widget "Set fighters on Fly mode" (default enabled), toggable via options widget
 • Added widget "Depth of Field" (default disabled, when enabled: toggle with f10) ctrl+[] to in/decrease DoF 
 • Added widget "Tombstones" (default enabled), toggable via options widget
 • Button click sounds added for various widgets
 • Various (ui/control) widgets disable when you become spectator
 • Unit stats: when not spectating: disabled unit info screen for selected units

 Top bar widget
 • Resource bars, Energy Conversion, Wind Display, Com Counter, Rejoin progress merged into 'Top Bar' widget
 • No com counter when teams consist of just 1 player
 • Escape key now hides windows: Keybinds, commands, changelog, options, quit, gameinfo
 • Teamstats widget renamed, bugfixed, simplified, spiced up and has a fixed position
 • Changelog widget: version shortcuts only show for every 10th version number

 Options
 • Added graphics presets
 • Added labeled option groups, and a lot of new options
 • Fixed that not all settings remembered their values

 Fixes
 • Removed useless repeat/stop/wait order buttons from a lot of buildings
 • Commands FX widget: improved performance
 • Fixed units flying across the map after unloading from transporters
 • Thanks to the new engine and pathfinding units will not get lost when walking along walls (ie. dsd west north spot)
 • Ally Cursors widget: improved performance
 • Fixed Team stats widget creating an unresponsive darkened/blurred screen
 • Fixed commander nametags occasionally showing spectator name
 • Fixed cursor size changing after alt tabbed to desktop and back
 • Fixed glitchy/spiky healthbars shader on current intel gfx and very old cards
 • Fixed unit_stats crashes when hovering enemy units. And dps values for beamlaser and stockpiling weapons
 • Settarget queues will now be paused when a unit attempts to dgun.
 • Settarget will stick to water surface instead of ground level if main weapon (weapon 1) cannot reach underwater.
 • Highlight unit/highlight selected units widgets skip a unit when its shown as icon
 • Map startbox widget wont enable fog any longer
 • Fixed BA los colors not initializing on first launch + enabled radar view by default


9.45 -> 9.46
22/09/2016

• Ready/substitute button smaller
• Options: fixed options + added toggles for bloom, UI blur, xrayshader, snow, darken map, command fx
• Options: combined fps/clock/gamespeed, removed advsky toggle, treeview slider, highres los toggle
• Options: shadows has toggle when shadow quality manager widget is active, else it has a slider
• Options: allows inverse scrollspeed
• Flash tank: stripped burst fire (per turret), now its continuesly firing (no balance change)
• Added modoptions (created by Forboding Angel):
• modoption: controlvictoryoptions (control areas to win game)
• modoption: betterunitmovement (units accelerate/respond faster and turn better)
• modoption: firethroughfriendly (you can fire through allied units)
• modoption: smallfeaturenoblock (you can fire through smaal features/wreckage 2x2)


9.44 -> 9.45
19/09/2016

• Fixed Ready/Substitute button
• Discord icon: clicking it makes you say the invite link (so you can click it in lobby)
• Options: Merged fullscreen+window screen edge move options


9.43 -> 9.44
18/09/2016

• Added Options widget
• We are on 'Discord' at: discord.gg/aDtX3hW (pregame: above advplayerslist is discord icon)
• Ready/sub button appearance/size change and scales with resolution
• Projectile lights widget has enhanced performance (by roink[vegan])
• fixed: partially built planes being incorrectly recognized as damaged and sent to repair pads
• BA icon quality improved


9.42 -> 9.43
08/09/2016

• Advplayerslist: fixed crash when doing /specfullview
• Unit stats: mouseover unit + space works again when no units selected (old behavior)
• Set target (shortcut Y) now doesnt attack ground, ALT+Y will still do that
• Critters dissapear less quickly
• Awards screen scales according to resolution


9.41 -> 9.42
11/08/2016

Balance changes:
• marauder(arm t3): build time decreased by 10%, speed increased by 5%
• mobile anti make only 100 energy now (was 200)
• Flying Fortress makes 50 energy (was 0)

Other:
• Fixed big crater size
• Fixed "Com DontBreakCloak" widget
• Stockpiler queues 10 missiles instead of 5
• Unit stats: instead of mousover unit +space, now select unit +space
• Advplayerlist: hides resource bars for dead teams
• Ecostats shows core faction icon again
• Fixed set target functionality
• On button press -> release.. for: keybinds info, commands info, changelog, clearmapmarks button, team stats


9.40 -> 9.41
06/08/2016

• Added "Idle Builders" widget (disabled by default)
• Fixed critters code (it broke chicken defence not starting on maps with critters)


9.39 -> 9.40
04/08/2016

Balance changes:
• Damage of t2 Mobile Artillery vehicles increased by 10%
• Units can walk through landed air units

Other:
• Advplayerlist: added player resource bars + moved trueskill value
• "Ally Resource Bars" disabled and renamed to "Ally Resource Bars (old)"
• Changed cursorsets to: 'old', 'old_150', 'bar', 'bar_133'
• Fixed dead/unresponsive screen area (caused by ally selected units GUI)
• RedUI console: filtered connection attempts and spec desyncs (when its not you)
• "Adv. Unit Marker" renamed to "Unit Marker" and disables when becoming spectator
• Critters no longer block units + will follow commanders when in close proximity


9.38 -> 9.39
29/07/2016

Balance changes:
• Decreased LOS/radar accuracy to increase game performance
• Vanguard: Build time decreased by 10%
• Tactical Nuke Launcher: metal cost increased from 804 to 1200

Other:
• Changed cursorsets: old, old_150%, old_200%, bar, bar_150%, bar_200%
• Advplayerlist: fps counter instead of cpu usage
• Advplayerlist: fps/cpu tooltip shows system info
• Advplayerlist: spectator activity alpha's (inactive: 0.4, mouse/keyboard: 0.6 and camera: 0.8)
• Added clearmapmarks button (attached to advplayerlist)
• Added death messages
• Decreased number of critter gulls
• Fixed critters related error spam


9.37 -> 9.38
23/07/2016

Balance changes:
• EMP spider have no autoheal anymore and have less hp (950 -> 850) + speed was reduced by 10%

Other:
• Fixed missing cloak.wav error spam
• /cursor, now also lists available cursorsets
• Bet widget removed
• Comgate widget removed
• Vignette widget removed


9.36 -> 9.37
21/07/2016

• Bugfixes
• Spring v103 compatible 


9.35 -> 9.36
09/07/2016

Balance changes:
• Heaps are harder to hit (lower hitbox)
• Fixed "closed viper is hard to hit"
• "Set target" fixes

Other:
• Added BAR's cursorset, change to old one with /cursor
• Anti Ranges: an emp'd anti range ring will be blinking
• Ally cursors: idle spec cursors fade away ex-players (specs) no longer have colored cursor
• Removed SmoothScroll widget
• More death messages
• Comgate effect reimplemented as optional widget
• Less critters (wildlife) on land
• Various changes to make it Spring v102 compatible


9.33 -> 9.35
05/03/2016

Balance changes:
• Bladewings are ~10% slower

Other:
• new widget: "BA cmdcolors", disable to load engine defaults
• Unit Stats: based on recent version (more precise)
• A lot more widlife at a lot more maps
• Widlife diminishes when total unitcount gets higher
• Bet frontend: unit betlist offset fix
• Various changes to make it Spring v101 compatible 


9.32 -> 9.33
14/02/2016

Balance changes:
• Corpses of some t2 veh and kbots are harder to break

Other:
• All GUI elements can be dragged with rightmouse besides middlemouse (in CTRL+F11 mode)
• Widgets: changelog / commands info / unit info:  scrollable with scrollwheel
• Smart select: default (for new installations) disabled the building filter when mobile units under selection. (toggle with /selectionmode)
• Unit stats: applied scaling according to resolution
• Comcounter same size as wind info
• Added wildlife for a select few maps


9.31 -> 9.32
06/02/2016

Balance changes:
• Ground "Anti• Nuke System" energy cost reduced by 10%
• Arm & Core Advanced fusion buildtimes raised ~ 15%
• Corpses of some t1 vehicle and kbots are harder to break
• T2 constructors (kbot, veh, air) cost increased by 20%

Other:
• Added widget "Unit Stats": hover over unit and hold spacebar
• Bet frontend: Stripped some info from a unit bet list
• Minor bugfixes


9.30 -> 9.31
01/02/2016

• Bugfix FFA alliance error
• "LOS view" pregame disabled again


9.29 -> 9.30
30/01/2016

• "AdvPlayersList": fixed allybutton, you can now unally again via the <3 button
• "LOS view": LOS on when playing, off when becoming spectator (+remebers on luaui relaod)
• "Ally Resource Bars": nwo also shows current m/e values when mouseover player
• "Darken map": added '/mapdarkness #'  wherne # can be a value between 0 and 0.6
• "Ecostats": fixed guishader still being active when playing + minor perf improvment


9.28 -> 9.29
22/01/2016

FFA
• Alliances break when one attacks an allied player (both ways)
• Alliances break when you target an ally within a weapon's area-of-effect


9.27 -> 9.28
16/01/2016

Balance changes:
• Gremlin (Stealth Tank) harder to EMP
• Annihilator, Doomsday Machine damage reduced by 10% (all weapons)
• Re• implement Sniper weapon using "cannon" (was "riffle"). Snipers will not kill each other anymore

Others:
• Added workaround for bug with "camera scroll at the beginning of the game"
• Fixed display of advplayerlist ally button <3 for FFA's


9.26 -> 9.27
04/01/2016

• Adv playerlist: shows an ally <3 button when alliances are allowed (when bset option: 'Fixed Alliances: No')
• Pathfinder improvement enabled by default (the one from v9.25)
• Fixed occasional errorspam related to stunned metal/energy storages


9.25 -> 9.26
19/12/2015

• Comblast & Dgun Range: more acurate range (takes groundheight in account)
• Adv playerlist: hides spec list as player
• Snow: shows onscreen message pregame (when its snowing)
• GUI shader and map_edge_extension: disabled by default
• Adv playerlist mascotte: click on it to change mascotte type
• Adv playerlist: shows alliances under playername with 0.5 opacity  
   (alliances are only optionally availible in ffa: with /ally #number)


9.24 -> 9.25
13/12/2015

• Bugfixes
• Pathfinder improvement (optional, for testing)


9.23 -> 9.24
08/12/2015

• Decoy coms dont have real dgun weapon damage anylonger.
• Ally selected units: fixed dead mouseclick area


9.21 -> 9.23
05/12/2015

• Ally selected units: disco/large dots bugfix + movable options GUI + auto-scale GUI according to resolution
• Bet Frontend: removed dead mouseclick area when being player + unit bet list sorted by time + keeps working on pause
• Ally resourcebars: slightly larger again on small resolutions
• Added widget: "Bloom shader highlight"
• Passive builders (tweakUI) options only show when playing + auto scales according to resolution


9.19 -> 9.21
27/11/2015

• Added widget: "Darken Map": default enabled, ctrl+alt+[ or ], remembers per map, reset with /resetmapdarkness
• Bloom Shader: intenser + darkens map a bit
• Bet Frontend: added GUI to do a bet + 'select bet units' button
• Ally Selected Units: when tracking player: displays checkbox to opt out following their selection
• Ally Resources: got smaller for lower resolution screens
• EnemySpotter: bugfix for when shaders were disabled


9.18 -> 9.19
21/11/2015

Balance changes:
• Core Underwater Moho Mine cost 10% less metal
• "Advanced Construction Sub" metal cost reduced by 20%
• "Seaplane Platform" metal cost reduced by 20%
• Pincer (ARM Light Amphibious Tank) harder to EMP + moves faster
• Garpike (CORE Light Amphibious Tank) harder to EMP + moves faster
• Cloakable Fusion Reactor produces 50 more energy

Others:
• Advplayerlist: doubleclick playername: will mirror the player's selection too!
• Ally selected units: shows for spectators too.
• GUIshader: slightly intenser blur
• redUI Minimap fix: fixes engine minimap being larger than redUI minimap background/buttons container


9.16 -> 9.18
15/11/2015

• fixed "Ally selected units" error spam


9.15 -> 9.16
15/11/2015

Others:
• Ally selected units has ben transformed into gadget
• ecostats: dead teams no longer show + has a fixed relative position (prevents it from moving down a bit after an ffa)
• advplayerlist shows who has betted and what score they have
• bet frontend enabled by default + added command: /selectbets
• bugfix glitchy water for "map edge extension" widget
• redui minimap: added a border
• small perf increase for various widgets


9.14 -> 9.15
07/11/2015

Balance changes:
• It's easier to paralyze bantha (paralyze multiplier = 1.3)

Others:
• bugfix transports causing invisible units
• bugfix for the bet system


9.13 -> 9.14
06/11/2015

Balance changes:
• Air Transport speed will be slowed down when lifting heavy loads.
• Fixed unloaded units sliding bug
• Fixed units failing to unload + fixed unload through cliffs
• Disabled "dgun charge" because "transporting commander" bugs were fixed

Others:
• Added beta version of "Bet Frontend" (default off) see commands widget for all its commands
• Added "Bloom Shader" widget (default off)
• GUI elements have been given a faint border
• Map-info widget notes map size aswell
• Fixed halos for enemy units
• Renamed "HighlightSelectedUnits widget: added spaces (widget will be enabled again if you had it disabled)


9.12 -> 9.13
30/10/2015

Balance changes:
• Buzzsaw and Vulcan are having "hold fire" by default
• Buildtime increased by 15% for advanced fusions
• T2 Missile ships accelerating a little bit faster
• Adv crawling bomb is moving faster (1.75 -> 2.8)
• Pyro have 5% less HP
• Termite metal cost decreased by 10%
• Sea to air torpedo launchers are removed

Others:
• Added "Commands info" widget
• Resurrection halos for enemy units too
• Removed groundplate from the factorries decals + nanos have a decal again
• Added "Pause/Unpause sounds" widget (disabled by default)
• "Shadow Quality Manager" widget has new max quality: 6k (was 8k) and low: 3k (was 2k)
• "LockCamera widget" removed (became obsolete, advplayerlist has it already)
• "commands FX" adjusted appearance slightly (more subtle)
• Removed "Meowl" mascotte
• Removed redUI minimap border


9.11 -> 9.12
23/10/2015

Balance changes:
• Increase cost of Annihilator by 10%
• Increase cost of Doomsday Machine by 15%
• Bigger blow radius for air cons (128 -> 160)
• Intruder (core t2 vech transport) HP increased (12 500 -> 20 000)
• Air transports are harder to EMP
• Cost of T1 and T2 land bombers decreased by 5%
• Dominator's reload time increased (7 -> 8) and damage (750 -> 800)
• Partially restore old dgun behaviour, now dgun will stick to ground (not water surface)

Others:
• redUI tooltip: added "/unitcounter". See total units on map (note: as player its just your teams total units)
• Advplayerlist: added "/cputext". Shows cpu usage in % instead of the icon
• Added new widget "gui_transport_weight_limit" when pressing Load command, it highlights units the transport can lift
• Map Edge Extension widget enabled by default


9.10 -> 9.11
16/10/2015

Balance changes:
• EMP'd will drain some energy (t1 storage 60E, t2 storage 400E)
• EMP'd metal storage will not store + will waste stored metal if you had more then you can hold without emped storage
• Improved "passive builders" gadget: solars will be build even you have no energy
• Enemy unit napping (except commanders) is enabled by default (you can disable in host settings)
• EMP spider regenerates faster (20 -> 30)
• Return "old" weapons to T2 missile ships
• T1 metal storage have 10% more HP

Others:
• Atomic bombers are not crashing anymore(to prevent shooting bug)
• Show enemy commander counter by default
• New widgets: "External VR grid" and "Map Edge extension" (disabled by default)
• New widget: "Team stats" button (disabled by default)


9.09 -> 9.10
25/09/2015

Balance changes:
• EMP spider regenerates HP
• Commander's capture speed increased 2x (900 -> 1800)
• Decoy commander can capture (900)
• Fidos are turned ON by default

Others:
• Pause screen text is more visible
• Widget selector: when clicked outside widgetlist/links: hiding screen
• Advplayerlist mascotte, added: Meowl
• Bugfixes


9.08 -> 9.09
18/09/2015

Balance changes:
• Increased range of arm emp spider (220 -> 280)
• T2 spiders (Termite, Recluse, Spider) are more EMP resistant
• Removed rockets wobbling for ARM "All Terrain Rocket Spider"(Recluse) and added 1 more rocket (3 -> 4)

Others:
• Added new widget "vignette" (darker at screen edges)
• Added widget "AdvPlayersList mascotte"
• Restyled "widget selector" (F11)
• Increased performance for "anti ranges", "energy conversion" and "red ui drawing" widgets


9.07 -> 9.08
11/09/2015

Balance changes:
• Fixed Gimp (t2 amph kbot) sonar visibility

Others:
• ecostats widget: restyled, fixed errors
• some fixes for start boxes, redui etc


9.06 -> 9.07
04/09/2015

Balance changes:
• Weakened T1 popups when closed (Increased damage modifier: 0.15 -> 0.25)
• Decreased t2 air cons build power: 120 -> 100

Others:
• Commanders are not rotating body when assisting lab
• Added new loadscreens
• Fixed pause screen
• Restore engine default los colors when disabling ba_los_colors widget
• Added ecostats widget
• Fixed grey lining at the borders of buildmenu icons


9.05 -> 9.06
21/08/2015

Balance changes:
• T1 air constructors: Reduced speed (~12%) and increased build power (~22%)
• T2 air constructors: Reduced speed (~20%) and reduced build power (~30%)

Others:
• Unit info screen now  toggles with CTRL + U (instead of just U)
• Added new loadscreens and removed a some old ones
• Load screen auto fits window/screen size
• Only nano towers are on passive by default. Press Ctrl+F11 to toggle for factories and cons
• Fixed rare error in energy converters gadget
• Corrected descriptions of energy converters


9.04 -> 9.05
14/08/2015

Balance changes:
• Energy converters: generate around 16.5% less metal
• HP of t1 vechicles increased by 5% (except scout, cons, minelayer)
• All air now collide (except scouts, sonars and fighters)
• T1 bombers are 3% slower
• T2 bombers are 8% slower but energy cost was decreased by 10%
• T1 artillery now cost 10% less metal

Others:
• Added widget: "unit info" -> select unit and press U, or use /unitinfo armcom
• Highlight unit widget enabled by default + decreased intesity and disabled for features. (possible issues for some ATI users, plz report!)
• Metal output for energy converters is showing in tooltips
• EMP'd energy converters are not producing metal any longer
• Wind display remembers position again
• Resource bars show decimals again for a in/out value lower than 10
• Point tracker: disabled by default, and removed in screen drawing.
• Changed pause screen style a bit, background now becomes fully transparant.
• Resize minimap works again without being in ctrl+f11 mode.


9.03 -> 9.04
07/08/2015

Balance changes:
• Area• of• effect for "Dominator Heavy Rocket Kbot" increased, but edge-effectiveness was decreased a little
• Max paralysis time of mobile units was increased to 20 seconds
• HP was increased for "Spider All Terrain EMP Spider"
• Increased metal cost of t1 air scouts

Others:
• Awards: fixed background
• Wrecks are visible out of LOS again


9.02 -> 9.03
07/08/2015

• Features outside LOS won't show (except for Gaia ones)
• UI elements are now only movable when in TweakUI mode. (CTRL+F11)
• Allyresbars: use /allyresbars_sizeup and /allyresbars_sizeup to scale. (uses pixel position rounding, size changes can jump up/down suddenly)

Bugfixes:
• rounded corners: fixed small gaps
• Metalmakers work again (reverted EMP 'fix').
• Changelog widget able to load changelog.txt.
• Buildbar now remembers its icon size. (press F11, hover over it + scroll to change iconsize)
• mapmarks-fx flicking issue
• attack AOE: Dgun path display is corrected with an offset


9.01 -> 9.02
03/08/2015

Balance changes:
• Arm Atomic Bomber now kills commander (without EXP) with 1 missle.
• Reduced areaofeffect for Bertha and Intimidator to make them less OP vs units.
• Increased commander sonar distance to match sightdistance.
• Decreased max speed of Valkyrie and Atlas (t1 air transports)
• Enabled 'collide' unit property for: Aircons + Krow, Brawler, Rapier, Valkyrie and Atlas.
• Update game energy conversion gadget (when metalmakers are EMP'd they wont produce metal) 

Others:
• Added "Changelog" widget: you can now browse the changelog.txt ingame!
• Added "EMP + decloack range" widget: displays spy and gremlin EMP and decloack range (when selected).
• Build ETA: a bit offsetted to the bottom, so its better readable when in overhead camera.
• Buildbar: disables when becomming spectator.
• Smart Select: now enabled by default.  (to not ignore buildings use: /selection_mode)
• Various minor style tweaks.


9.00 -> 9.01
28/07/2015

• Added "show orders" widget: SHIFT+SPACE: shows all active orders on the map
• Fixed upsidedown hovertank unitpic + a few unprocessed unitpics.
• BA LOS colors widget: remembers ; mode + fix for non english layouts + color presets + changed LOS commands to /losradar and /loscolor
• Remove "active/passive" commands handling from immobile builder widget (it was moved to "passive builders" widget.
• Added "passive builders" widget. All cons and labs are on passive by default except commanders and commando.
• GUIshader: fixed the occasional visual bugginess.
• RedUI console: removed GUIshader blur, toggle it back with: /consoleblur
• RedUI build/order menu: toggle iconspacing with /iconspace
• RedUI resourcebars decimal values are stripped.
• RedUI removed 1px space gap at screen edges.
• Initial Queue: bugfix: will not remember queues between different games.
• Resurrection halos is now a widget (no more halos for enemy units)
• Enemyspotter: changed default: renderAllTeamsAsSpec to false, + use: /enemyspotter_highlight for a highlight.
• Ally resourcebars became a tiny bit larger again.
• Highlight selected units, cleaner highlight effect.


8.18 -> 9.00
24/07/2015

NEW devs/maintainers:  Decay (balance/mechanics)  +  Floris (graphics/UI)

Configurable widgets
• Healthbars got a border around them. (toggle itwith /healthbars_style) wrecks got smaller decolored bar, only shows zoomed in more.
• Ally• cursors now show playernames next to them. (toggle with /allycursorplayername and /allycursorspecname)
• Added snow widget. Addes snow to maps using a snowy name. (toggles with /snow, and remembers setting per map)
• Added Smart Select widget. Selects units as you drag over them. (keys: SHIFT: all, CTRL: invert, Z: same type, SPACE: new idle units)
• LOS colors greyscaled + use ';'  key to toggle between los / los+radar
• LOS view is enabled by default. If you dont like it just disable widget "LOS View"(gfx_los_view.lua)

Others
• Rezzed units will get a small halo above them.
• Enemyspotter looks better and has increased performance.
• Commands FX, lines are now textures with V shaped arrows + glow at endpoint diminishes over time.
• Added Shadow quality manager: sets shadow quality max at start and lowers as average fps gets lower. (this widget wont enable shadows)
• BuildETA is slightly smaller.
• Units with selfD command show wit ha skull icon and countdown time.
• Units that were given to you will show a 'new' icon. It fades out gradually, unless they are out of sight, then the fadeout process starts over.
• Smooth camera widget is slightly faster in moving camera.
• Projectile lights are less bright now.
• Customformations got a more glowy endpoint texture
• Added highlight selected unit shader widget. Uses health colors. (default not enabled, wont render highlight for cloacked units)
• Added Xray shader widget. Gets more instense when zoomed out. (its based on ZK version, but with improved performance)
• Added anti ranges widget. Fades when zoomed in. Purple: anti being build. Red: building complete, 0 in stock. Orange: 1 in stock. Yellow: more than 2 in stock.
• Commander name tags: different name style. when zoomout stays large.
• Map Startbox: fixed jagged edges + Commander name tags styled names.
• Added mapmarks widget: draws growing circle at newly placed mapmarks. Erasing also shows a little ground glow feedback.

GUI
• Rounded borders for all backgrounds.
• Uniticons were streched out a lot everywhere, now reduced that to nearly squared.
• All uniticons are reprocessed with a small bevel and rounded corners.
• Added GUI shader: blurs background of various GUI elements. (disable widget to remove the blur, change its style with /guishader)
• Red UI completely restyled.
• Red UI build/order menu: only shows paginator when it is required, uses space to draw extra row of icons.
• Red UI fix: not able to move elements. in f5 (hidden gui mode)
• Red UI Energy/metal resource bars got a gradient applied. Also did this for order-menu toggle button 'leds'.
• Selected units bar restyled.
• Volume OSD has half as much bars and is restyled a bit.
• Added wind strength display. Shows average windspeed in bottom right.
• Comcounter: small style adjustment.
• Replaybuttons: restyled
• Added catchup (reconnect) status bar.
• Simplified energy conversion slider. Made slider draggable over the whole display.
• Console displays recent messages a lot longer (30sec). Console shows 6 lines but when pressed ctrl it will show 10.
• Ally resource bars got restyled. Also uses same player order as the advplayerlist. Auto scales with resolution.
• Advanced playerlist restyled. Doubleclick for camera tracking. Country flags! See if spectators using camera or move mouse. Improved res-slider bar responsiveness. Click to hide spectators Scale buttons + auto-scales with resolution.
• Added mapinfo at bottom left of the map, displaying mapname, author and description
• Initial queue: same style as new RedUI buildorder menu.
• Restyle keybind info display. The button will slide to the leftside at gamestart.
• Buildbar restyled.

Removed:
• Open Hosts widget
• Lockcamera UI


8.17 -> 8.18
16/07/2015

• Updates for Spring 100.0
• Baked unitdefs_post and weapondefs_post into unitdefs
• Added widget(+gadget) to collect unit statistics 
• Added widget to remember the camera mode
• Added widget to enable LOS view (default disabled)
• Added widget to stop self destruct orders with a stop order
• Added warning when using too old/new Spring version
• More death messages
• Fixed lagging players sometimes not being takeable
• Fixed toaster sometimes not being resurrectable
• Fixed anti nukes shooting at nukes that fly overhead
• Fixed Mavericks fight command at increased range
• Anti nuke missiles fly faster
• Increased Corvette health 1650 -> 1900
• Max paralysis time of mobile units is 15 seconds, except for mobile anti nukes


8.16 -> 8.17
26/04/2015

• Fix typo


8.15 -> 8.16
26/04/2015

• Added widget for changing game speed in replays
• Added widget to display blast radius when placing buildings (press meta/space)
• Added widget to swap Y and Z for AZERTY keyboards
• Added allow/disallow user widgets option to widget selector
• Replaced Newbie Help widget with Keybind Info widget
• Joinas results in becoming a spectator
• Fixed com name tags showing name of substituted player


8.14 -> 8.15
22/03/2015

• Fix luaui reload from widget selector
• Reduced metal in missile truck wrecks


8.13 -> 8.14
21/03/2015

• Fix AdvPlList reporting phantom substitutions
• Missile trucks can fire backwards (removed maxangledif)
• Slightly reduced workertime of Kbot cons


8.12 -> 8.13
20/03/2015

• Tweak Mavericks, more range growth, more initial hp, less hp growth 
• In• game ignore also affects players talking from the battleroom
• Show limexp in tooltip instead of exp
• Allow substitution for players who don't place a startpoint
• Players who join midgame are allocated to empty teams


8.11 -> 8.12
08/03/2015

• Workaround for engine bug that caused desyncs in replays
• Fixed Com Counter sometimes not showing


8.10 -> 8.11
07/03/2015

• Added 'luaui reset' and 'luaui factory reset' commands to Widget Selector
• Use meta (space) to queue set target commands
• Fixed walls being visible to enemies without LOS
• Fixed maverick exp growth
• Mavericks gain range bonus with exp (multiplier 1+exp/10)
• Slightly reduced sniper speed


8.09 -> 8.10
15/02/2015

• Ctrl+click on name in AdvPlList toggles ignoreplayer on/off
• Fixed Liche auto-firing
• Fixed ghosted features


8.08 -> 8.09
08/02/2015

• Widget Selector remembers scroll position, has more useful options
• Widget Selector has +/- buttons to increase/decrease size
• Widget Selector puts Widget Profiler at the top
• Stop commands also stop self destruction
• LuaUI recieves FeatureCreated/FeatureDestroyed callins for all features
• Liche does not drop target after firing 


8.07 -> 8.08
31/01/2015

• Nicer GUI for Widget Profiler
• Fixed Help not hiding when widget was removed
• Fixed Substitutions
• Fixed Built Split and Easy Facing not working together; Use the middle mouse button while queueing to activate Easy Facing
• Added State Remover widget, removes return fire and roam states (default disabled)


8.06 -> 8.07
18/01/2015

• Fixed spiders slipping while climbing steep cliffs
• Fixed start screen being non random
• Fixed startpos sometimes being after reconnect
• Fixed carriers drifting when landed on
• Added Commands FX widget (thanks Floris!)
• Added "help" tab to display Newbie Info ingame
• Added Factory Hold Position widget (default disabled)
• Added Widget Profiler
• Ready button flashes
• Slightly increased Sokolov range, removed MaxAngleDif
• Lowered damage reduction of T3 Hovertanks Vs land
• Commando doesn't build crawling bombs, slightly reduced build range
• Changed units built by engineers: Freaker builds (Commando, Pyro, Gimp), Consul builds (Rocket Spider, Fido, Maverick)
• Made Gimp sonar stealthy, increased dps of torpedos
• Reduced cost and buildtime of Seaplane Platforms
• Reduced Zeus health


8.05 -> 8.06
21/10/2014

• Fixed passive builders lua error
• Spies have sonar stealth
• Fixed Set Target on ally units
• Improved hotfix for stuck in draw mode


8.04 -> 8.05
20/10/2014

• Improved performance of Passive Builders gadget
• Passive builders don't show as resource pull unless they are using resources
• Added numpad keys for camera control
• Added q key for drawing


8.03 -> 8.04
16/10/2014

• Removed no longer used DGun Limit modes
• Fixed Red Console not catching spammed "wrong version" connect messages
• Fixed UW Gantry not being buildable in deep water
• Fixed Sokolov and Lun missing sonar
• Cleaned up modoptions


8.02 -> 8.03
11/10/2014

• Comblast/Dgun range always shows for selected coms and enemy coms
• Fixed Ignore List
• Fixed Set Target errors
• Added "o" to rotate buildings (hopefully _everyone_ has an o key...)
• Hotfix that should prevent most of getting stuck in draw mode


8.01 -> 8.02
09/10/2014

• Fixed mapmark names after substitituion
• Fixed cancel target command
• Added "Alternate Chat Keys" widget, with old style keys, default off
• Added , and . keys to rotate buildings (hopefully works on all keyboards)
• Hotfixes for f6 and backspace keys
• Removed lightning sound


8.00 -> 8.01
08/10/2014

• Updates for Spring 98.0
• Players who drop before the game starts can be substituted by specs (provided the TS difference is small enough)
• Added Open Hosts widget to display a list of currently active hosts to specs
• Added (unsynced) commands /ignoreplayer <name>, /unignoreplayer <name>, /ignorelist 
• Ignored player list is remembered between games
• Added a meteor shower to Armageddon
• Added a new Limit DGun mode "charge"; if set, firing DGun uses/needs 10% charge, charge replenishes by 1%/s, is set to 0% on unload
• Added a startpoint guessing routine for continuous metal maps
• Added FFA startpoints for Throne, Dworld, Mearth and Blindside (see **)
• Added special smoke to Commander explosion for top ranked players
• Added queue functionality to Set Target
• Comblast/Dgun range only shows when an enemy unit is nearby
• Passive Builders behave more intelligently
• Improved scoring for efficiency award: (dmg dealt)/(cost of units)
• Default line command is always move
• Fixed Lock Camera interaction with SpecFullView
• Fixed commandos sometimes sliding across the map on unload
• Fixed minelayers attacking things that weren't mines
• Engineers don't build Viper/Pitbull
• Slightly increased Rocko/Storm costs and buildtime

• T2 Sea Revamp:
 • Seaplane Platform is slightly cheaper
 • Seaplane Con is more expensive, has more health and workertime, doesn't build U/W Fusion or Moho Metal Maker
 • Seaplane Torpedo Bombers are now Torpedo Gunships
 • Seaplane Bombers/Gunships are more like (normal air) T2 Bombers/Gunships
 • Core Seaplane Bomber drops "dambuster" bouncing bombs, Arm drops "normal" firebombs
 • Arm Seaplane Gunship fires lightning, Core fires plasma
 • T2 Torp Launchers removed -> converted to Anti Air Torpedos, buildable only by T1 Sea Cons
 • T2 Sea Labs are slighty cheaper, T2 Sub Cons are more expensive
 • T2 Missile Ships are very long range/very slow reload (Core paralyses, Arm damages)
 • T2 Sea Fusion and Metal Makers are more expensive
 • T2 Sea Metal Makers float, have same conversion ratio as land T2 MMs
 • Added a T3 hovercraft, "Sokolov" for Core, "Lun" for Arm
 • Added T2/3 amphibious gantry, buildable by Sub Con, builds T2/3 amphibious units
 • Fixed Depthcharges and Torpedo (from Bombers/Gunships) not making a splash
 • Fixed UW fusions displaying health to enemies


7.99 -> 8.00
10/06/2014

• Players who drop before 5 minutes in FFA mode won't leave wrecks (increased from 2 minutes)
• Units cannot be closed/opened while emp'ed
• Disabled FPS mode
• Fixed game ending in "never end" mode
• Fixed build ETAs showing with GUI disabled
• Fixed comblast/dgun range circles showing through hills
• Limit DGun lines fade out as camera zooms out
• LUPS won't render for units that are drawn as icons or too far away 


7.98 -> 7.99
03/05/2014

• Added widget that Sets Target for each attack command (default off)
• Reduced debris damage 
• Replaced Prevent Draw modoption with Prevent Combomb mod option (default off)
• Dead ally teams start points/boxes are removed from Limit Dgun list
• Fixed FFA mode not removing afk players
• Fixed ready button sometimes reappearing
• Fixed Attack/Move notifications showing for specs 
• Fixed mobile Anti Nukes not reaching the edge of their range
• Reduced Bantha selfd & death explosions
• Reduced Tac Nuke range 


7.96 -> 7.98
15/04/2014

• Fixed ready button showing for spectators


7.95 -> 7.96
15/04/2014

• Integrated ready states into Adv Pl List
• Fixed Custom Formations not reverting to default command after line command
• Fixed mobile antinukes trying to attack 


7.94 -> 7.95
07/04/2014

• Added new FFA startpoint mode (see [2246])
• Different death messages for teams/allyteams
• Added basic keybind info to Newbie Placer message
• Cleaned up mouse drag commands in Custom Formations:
   -> To give a line command: select command, right click & drag
   -> To give a area command: select command, left click and drag
   -> To area attack (bombers etc only): press a, press alt, left click and drag
• Fixed Arm Medium Mine not exploding
• Fixed Anti nuke not reaching the edge of their range
• Reduced Leveller damage per shot
• Reduced EMP launcher stockpiletime (65s) and paralysertime (35s), slightly increased area of effect
• Increased freaker death explosion, reduced workertime and handling
• Anti air will preferentially not target Fink and Peeper


7.93 -> 7.94
16/03/2014

• Fixed T2 radar plane acceleration
• Fixed Com Counter markers
• Fixed DGun Limiter not changing colour for specs
• Fixed sometimes getting two Death Messages 


7.92 -> 7.93
15/03/2014

• Fixed lua error in Prevent Share Self D


7.91 -> 7.92
15/03/2014


• Added new mode to Limit DGun; when enabled DGun won't fire within radius 450 of an enemy startpos
• Removed defunct Game End modes, simplified modoptions 
• AdvPlList remembers colour of resigned players
• Lock Camera sorts its list to match AdvPlList
• Added more death messages
• Added mod option for Com Counter to count enemy coms, default off
• Fixed Com Counter miscounting
• Fixed aircraft always crashing on death
• Fixed FFA mode not recognizing when a team has resigned
• Fixed Red Console using wrong colour after line break
• Fixed non amphib land units moving too slowly in shallow water
• Reduced Zeus target move error 
• Increased T2 Bomber E costs and buildtimes
• Increased Sniper costs and buildtime
• EMP Spiders are stealthy, increased health
• Lots of internal tidying up


7.90 -> 7.91
12/01/2014
• Improved initial queue detection in Idle Players 
• Made Newbie Placer work with Coop Mode
• Added basic 'how to play' info into Newbie Placer
• Initial Queue switches whole queue on faction change
• Fixed AdvPlList faction change display before gamestart
• Fixed AI choose before game start positions
• Fixed crash caused by lua mem excess
• Fixed mex upgrader nil error 
• Fixed some subs being visible on radar
• Fixed spawn for asteroid maps
• Fixed some heaps being rezzable
• Fixed heap reclaiming
• Fixed transportees in non air transports showing radar/sonar blips
• Fixed ambusher not closing 
• Warcow is only awarded within the winning team
• T1 artillery is push resistant
• T1 jammers can only be built on flat ish ground
• Reduced shield power, increased regen speed, removed E drain on repulse
• Increased buildtime of T1 subs, slightly reduced handling
• Minor updates for Spring 96.0


7.89 -> 7.90
14/12/2013

• Fixed Initial Queue 
• Increased Buzzsaw/Vulcan buildtime, e per shot
• Spies can reclaim again, when cloaked default action is move
• Hid player/spec quit messages after game over


7.88 -> 7.89
13/12/2013

• Removed closed damage mods for core t1/t2 Mex (not Moho Exploiter)
• Remade Eradicator/Chainsaw weapon
• Fixed player 0 not recieving some awards
• Effectiveness award requires greater than average damage dealt
• Made Team Platter less annoying
• Various minor fixes


7.87 -> 7.88
10/12/2013

• Fixed error spam from prevent_sliding 
• Ally Cursors doesn't show idle cursors
• Fixed comgate


7.86 -> 7.87
08/12/2013

• Fixed Ally Cursors spec colour
• Fixed Commandos mine detonation
• Fixed Depthcharge Launcher firing at land
• Fixed rez progress bars sometimes not showing


7.85 -> 7.86
07/12/2013

• (forgot to enable waterline hotfix)


7.84 -> 7.85
07/12/2013

• Awards are passed to the replay site
• Tidied up modoptions
• Limit Dgun Range now prevents dgunning within enemy startboxes
• Made Armageddon Mode more fun; only the immobile units explode
• NoCloseSpawns doesn't affect cooped players
• Fixed NoCloseSpawns somtimes preventing ok startpoints
• Added widget to show comblast and Dgun range (default disabled)
• Death messages show in white
• Hid superfluous connection/quit messages in Red Console
• Fixed not being able to toggle specs in AdvPlList
• Hotfix for non waterweapons trying to shoot underwater in 95.0
• Fixed battlesubs ignoring orders while attacking
• Fixed rez subs often not being hit
• Torpedos won't fire at floating mines
• Increased build time of Commandos mines slightly
• Nanos default to passive


7.83 -> 7.84
08/11/2013

• Updates for Spring 95.0 
• Added LUA loadscreen
• Fixed StartPointAssist and enabled
• Added NewbiePlacer as modoption 
• Added support for queueing in Set Target
• Made AdvPlList relative to bottom right corner of screen
• Added TrueSkill column to AdvPlList
• Fixed Mex Upgrader not working after rejoin
• Added more death messages
• Fixed SleepAward name colour
• Fixed battleships having sub icon
• Added shards effect for wreck/heap damage
• Increased delay in Autoquit slightly
• All weapons can target features (including dt/walls)
• Fixed Chainsaw/Eradicator sometimes not firing
• Fixed Kroggy footcrusher weapon
• Reduced hp of Fortification Wall, increased m cost
• Reduced closed & open hp of Doomsday Machine, increased e cost
• Reduced T1 subs speed slightly
• Increased Mercury/Screamer aoe, reduced edgeeffectiveness
• Increased Merl/Diplomat speed, tweaked weapon 


7.82 -> 7.83
23/09/2013

• Fixed console crash related to joining game after gamestart
• Death messages moved to gadget
• Added CameraFlip widget (press ctrl+shift+o to flip overhead/smooth cam)


7.81 -> 7.82
21/09/2013

• Removed "I sent 0 e/m" messages from AdvPlayerList
• AdvPlList doesn't flash a take button for just tiny e/m amounts
• Added some more loadscreens (thanks Floris!)
• Fixed death messages! (in RedUI only, until 95.0)
• Reduced wind death explosion slightly
• Arm & Core Destroyer velocity reduced, sightdistance reduced 
• Removed metal cost from Screamer/Mercury missiles
• Slasher/Samson handling reduced, won't fire backwards, buildtime and airsightdistance increased
• Fixed Pitbull and Ambusher not being hittable by some weapons
• Fixed awards gadget for spectators/coops 
• Fixed awards gadget error on screen resize
• Fixed Hammer barrel animations
• Fixed torpedos hitting ally stuff
• Fixed torpedo launchers being buildable in too shallow to fire water


7.80 -> 7.81
18/08/2013

• Fixed lua error when Pop up Torpedo Launcher died on sea floor
• Fixed units dying when Pop up Torps rose
• Hid specs after quit in AdvPlayerList
• Fixed 'normal quits' caused by Awards gadgets
• Fixed awards being given to spectators ;)
• Fixed Ally Cursors showing spec cursors to players
• Disabled Startpoint Assist until Spring 95.0


7.79 -> 7.80
18/08/2013

• Fixed specs not being white in Lock Camera and Ally Cursorss
• Fixed not being able to resign when had 0 units left
• Prevent spam of "i took" messages from over enthusiastic takers & fixed text
• Reduce "i took" to a single line and use rounded numbers 
• Require players to use a few resources before getting the efficiency award
• Fixed some other rare lua errors


7.78 -> 7.79
18/08/2013

• Updated game end gadget 
• Added awards gadget
• Fixed Startpoint Assist not catching afk players
• Lock Camera and Ally Cursors become gadgets, net traffic halved
• Afk players are takeable (threshold is afk for 90s or afk at gamestart with no initial queue)
• Take reminders are handled entirely through AdvPlayerList
• Units remember exp when resurrected
• Fixed Waypoint Dragger causing crashes for some mice
• Fixed widget handler passing bad arguments in UnitCreated
• Initial Queue orientates its first building towards the map center
• Unit Moving widget moves units forwards instead of randomly
• Wind Generator death explosion gives 'old' chaining behaviour
• Remade impulse of Leveller & Janus 
• Fixed dynamic collision vols that couldn't be hit by some weapons when closed 
• Fixed Dragons Teeth not getting crushed
• Naval Engineers can't build Croc/Triton and T1 Amphib Constructors 
• Increased Croc buildtime
• Fixed torpedo bomber aiming
• Increased death explosions of T1 Construction Ships and Tidal Generators
• Increased T1 Ship Cons builtime and reduced manouevability
• Increased T1 Torpedo Launcher buildtime


7.76 -> 7.78
27/06/2013

• Dots in Customformations are of consistent size depending on zoom and terrain height 
• Fixed crash in Customformations when both mouse buttons were pressed at once
• Set Target can now be used with Customformations
• Fixed faction changing in coops
• Workaround for luaui crash on empty BA.lua
• In team com ends, when game ends, units are destroyed in a wave of death, outwards from last com
• Fixed ambiguities in context build with radar, sonar & dragons eyes.
• AdvPlayerList gives a chat notification when m/e are shared to allies
• T1 Ships Revamp! (see below)
• Added map icon for anti air & gave scouts a smaller map icon
• Fixed icon size when units are in ground/sea transports
• Fixed Startpoint Guesser sometimes not recognizing genuine startpoints
• Fixed passenger explosions on hover transport death
• Reduced Can maxspeed 1.35->1.25
• Reduced Mercury/Screamer buildcost by about 10%
• Commando only auto builds mines when movestate is roam
• Added draw/point spam blocker widget (default disabled)
• Made Specific Unit Reclaimer work with all types of constructor


7.76 -> 7.77
02/06/2013

T1 Ships Revamp

• Commanders now have an underwater weapon, a short range laser which fires when they are not building/repairing (dps similar to the existing red laser)
• Commanders can now build Floating Radar Towers

• T1 Torpedo launchers built by Commanders and Amphibious vehicles are now initially created on the sea floor and pop up once when complete.
• Arm T1 Torpedo launcher reload time reduced (1.9->1.7), AoE increased a little (16->48 with 40% edgeeffectiveness)
• Core T1 Torpedo launcher reload time reduced (1.9->1.7), AoE increased a little (16->48 with 40% edgeeffectiveness)
• Both T1 Torpedo launcher turret turn speeds increased a little
• Both t1 Torpedo launchers have flighttime (1.35)

• Arm T1 Shipyard metalcost reduced (615->425), health increased (2990->3700), workertime increased (100->220), energymake added (+15)
• Core T1 Shipyard metalcost reduced (600->415), health increased (2990->3850), workertime increased (100->220), energymake added (+15)

• Arm Tidal Generator energycost reduced (412->288), health increased (256->358)
• Core Tidal Generator energycost reduced (417->292), health increased (253->354)

• Both T1 Floating metal makers energy build cost reduced 10%

• Core Amphibious lab metalcost increased (917->1192)
• Arm Amphibious lab metalcost increased (860->1118)

• Arm Floating HLT Energy Per Shot reduced (75->40), Reload time reduced (1->0.9), Target move error reduced (0.2->0.1), Special damage vs Commanders added (210->300)
• Core Floating HLT Energy Per Shot reduced (75->45), damage increased (210->231), Target move error reduced (0.2->0.1) Special damage vs Commanders added (210->250) 
• Both Floating HLT Turret turn speeds increased a little
• Both Floating HTLs Energymake added (+5)
• Both Floating HLTs Buildtime reduced 5%

• Arm T1 Floating Anti air Tower Metalcost increased (71->85), Health increased (252->340)
• Arm T1 Floating Anti air Tower Weapon reload time reduced (1.7->1.2), damage increased (113->125)

• Core T1 Floaring Anti air Tower Metalcost increased (72->86), Health increased (290->355)
• Core T1 Floating Anti air Tower Weapon reload time reduced (1.7->1.2), damage increased (113->125)

• Both T2 Ressurection subs moved to T1, costs reduced a little, movement enhanced (Ressurection Workertime 450, Repair Workertime 250)

• Both T1 Construction ships Repair Workertime reduced (250->125), Build Workertime still 250.
• Both T1 Construction ships acceleration increased.

• Both T1 Construction ships added Dragons Teeth & Pop Up turrets (Arm Claw for Arm, Dragons Maw for Core) for anti-swarm coastal defense
• Arm Dragons Claw & Core Dragons Maw maxslope increased (10->18)

• Core T1 Scoutboat footprint reduced, renamed 'Patrol Boat', health increased (228->345), autoheal added (1.5)
• Core T1 Scoutboat laser redone, range increased (220->260), more rapid fire, about 40% more total dps

• Arm T1 Scoutboat footprint reduced, renamed 'Patrol Boat', health increased (224->345), autoheal added (1.5)
• Arm T1 Scoutboat laser redone, range increased (220->260), more rapid fire, about 40% more total dps

• Core Corvette metalcost reduced (367->294), energycost increased (1912->2294), energymake added (+3)
• Core Corvette weapons tweaked, energypershot reduced (20->5) & now do more damage at max range

• Arm Corvette metalcost reduced (378->302), energycost increased (2055->2466)
• Arm Corvette lasers replaced with EMG cannons, no energy cost, roughly the same dps.
• Corvette corpses health reduced, can now become heaps, metal reduced in line with unit metal cost reduction

• Arm Destroyer health increased (2575->3090), sight distance increased (490->550)
• Arm Destroyer Turret Gun reload time reduced (1.4->1.2), damage increased (160->175)
• Arm Destroyer Depth Charge tweaked (fires a little faster, lower damage, more AOE, less move accuracy)

• Core Destroyer health increased (2800->3360), sight distance increased (465->550)
• Core Destroyer Turret Gun damage increased (310->385)
• Core Destroyer Depth Charge AOE increased

• Arm T1 Sub handling improved, small autoheal added, sight distance increased, corpse metal reduced.
• Arm T1 Sub weapon AoE Increased a little, damage increased a little (600->650), accuracy improved

• Core T1 Sub handling improved, small autoheal added, sight distance increased, corpse metal reduced.
• Core T1 Sub weapon AoE Increased a little, damage increased a little (600->650), accuracy improved

• Arm Sea Transport metal cost reduced (919->735), energy cost increased (4639->6239), buildtime reduced (14538->10176)
• Arm Sea Transport small autoheal added (+5), sightdistance increased
• Core Sea Transport metal cost reduced (887->710), eenrgy cost increased (4768->6286), buildtime reduced (13663->9564)
• Core Sea Transport small autoheal added (+5), sightdistance increased

• Both Transport ships can now load and unload units again (workaround for an engine bug)
• Both Transport ships operate in any water depth

• Arm Advanced Shipyard Health Increased (4512->5415), energymake added (+25)
• Core Advanced Shipyard health increased (4416->5300), energymake added (+25)


7.75 -> 7.76
19/05/2013

• Try to intelligently choose startpos for players/AIs who didn't place themselves
• Nicer visuals for CustomFormations2 (thanks PixelOfDeath!)
• Added "Set Target" command: 'Sets a top priority attack target, to be used if within range (not removed by move commands)' with keybind to y, cancel target bind to j
• Made AdvPlayerList more compact 
• Fixed incorrect faction showing in AdvPlayerList after choosing faction ingame
• Fixed lua error on com explosion
• AdvUnitMarker now only marks nukes/antinukes/tacnuke/empsilos/buzz/vulc
• Specific unit reclaimer won't act unless alt is pressed 
• Maverick learns exp a bit quicker than other units
• Commando becomes amphib, build range increased ->310, health increased ->1400
• Mercury/Screamer gets its uber long range back, can stockpile up to 5 missiles
• Fixed gimp not firing in shallow water
• Croc e cost increased ->8500
• Juno missile leaves behind 30 seconds area denial for ground scouts within 450 radius
• Transport helper ai won't try to transport scouts


7.74 -> 7.75
26/03/2013

• New version to overcome a conflict between rapid and Springfiles versions


7.73 -> 7.74
26/03/2013
• Fixed lua errors and odd behaviour caused by change to UnitPreDamaged arguments (fixes combomb, commando and other gadgetry)
• Fixed comgate
• Fixed dgun not firing if there was uneven ground in the way
• Fixed some lua errors and set com_counter to not place markers by default
• Made a modoption for no_close_spawn
• Made adv_unit_marker place only local markers
• Made enemy_spotter widget more visible
• Made menu of lock_camera easier to read
• Made snd_volume_osd enabled by default and made it go pop!
• Removed dynamic_blob_shadows widget 


7.72 -> 7.73
23/03/2013

• New loadscreens 
• Added cmd_keep_target widget 
• Added lock_camera widget 
• Added com_counter widget
• Added blackened crosshair cursor to show when an attack command will fail 
• Added collision volumes for almost all units 
• Replaced unit_marker widget with Adv_Unit_Marker 
• Replaced snd_volume widget with snd_volume_osd (-> use -/+ keys to change volume ingame)
• Made enemy_spotter widget look much nicer and handle multiple enemies 
• Made z,x,c,v 'keybinds' work with initial_queue widget
• Fixed t1 veh/sea cons lacking buildrange for t2 labs
• Fixed bad maxwaterdepth making some sea unit unbuildable in 92.0+
• Fixed unkillable paralysed aircraft
• Fixed mines blocking units in 92.0+
• Fixed coop mode
• Fixed liche 
• Several small bugfixes
• Pushing units is now a modoption, default enabled
• Startpoints now cannot be placed within the dgun range of another start point
• Took away radar, sonar and LOS from crashing aircraft
• Units built by engineers changed: Consul now builds Fido,Zeus,Maverick; Freaker now builds Pyro,Can,Commando
• Increased Panther energy cost 4200->6000
• Removed 50% EMP damage reduction recieved by Bantha
• Vanguard health decreased 12k->9k, reload time increased 6->8
• Mercury & Screamer changed substantially, hopefully they are good anti air swarm defence now
• Vulcan & Buzzsaw will now fire at/over/into hills


7.71 -> 7.72
21/09/2012

• Fixed Customformations bomb line
• Fixed nuke not firing if order given before missile is ready
• Fixed subs and subkillers firing in any direction
• Fixed nuke bombers refusing to fire at ground
• Fixed aircraft getting stuck on air repair pads
• Fixed reclaiming crashing aircraft giving lots of resources
• Fixed killing crashing aircraft givings -1 XP
• Fixed units getting stuck in labs
• Fixed passive builders not detecting stall condition correctly
• Reclaim command can now be waited
• Added splash sounds
• Crashing aircraft do less damage
• Fixed turninplace for most units, handling and pathing improved
• Added QTPFS modoption
• Amph t1 vec cons now have better acceleration: handling>random nerf
• Added logo (MAKE A BETTER ONE!)
• Auto idle timer changed to 2.5 minutes


7.70 -> 7.71
04/09/2012

• Fixed bombers + torp bombers ignoring attack commands 91 (Customformations line attack DOES NOT work for bombers in 91)
• Fixed Transports for 91
• Non gunship aircraft have 50% chance of crashing to ground instead of exploding
• Fixed builddistance for 91 
• Remove blur shader (ugly and resource intensive) 
• Give corsktl a larger hitsphere so unit self explodes correctly 
• Add modified xta Splashgadget with custom cegs 
• Add fixed weaponDefs_post.lua and water hit splash sounds 
• Armsniper weapontype changed to Rifle. Should fix snipers shooting ... 
• Torps no longer fire at Pelicans 
• Juno now kills jeffy, flea and weasel. Juno metalpershot cost added, 250M per shot
• Add Kloots dynamic lighting gadget and custom config (more bling) 
• Added dynamic projectile lights widget (bling bling) 
• Reduced all crawling bomb's underwater speed by 33% 
• Further optimized gfx_dynamic_blob_shadow.lua 
• Increased unit under attack warning alarminterval to 15 
• Smoothed out all Kbot animations with smoothanim.py 


7.67(8) -> 7.70
25/07/2012

• Perfomance optimized blob shadows (nearly 30% faster) 
• Optimized group label widget 
• Fixed keybind/hotkey screen 
• Fixed cortide yardmap
• Xray widgets removed 
• Guardian and punisher 15% less metal costs 
• Arm cloakable fus cloak cost reduced to 100 (from 200) auto cloaks when built
• Added mute support to red console Syntax: /mute <PlayerName?> /unmute ... 
• Merl AOE increased (100->150) Diplomat AOE increased (90->150)
• From BrainDamage: take command for idle players 
• Added 'Prevent Excessive Share' gadget, fixes lost resources on take bug
• Added modoption to switch to classic pathfinder 
• Changed to BrainDamage's dynamic stockpiler 
• Decreased HP of t1 metal storages by 30%
• reduced morty speed by 20% 
• Updated game energy converion gadget, stunned mm no longer produce m, each mm now shows output like old times
• DGUN Unstall widget replaced by DGUN stall assist widget
• Fixed crash in mo_preventdraw when game is acutally a draw 
• Added 3 more widgets on request: cmd_factoryqmanager.lua  gui_idle_builders_new.lua unit_only_fighters_patrol.lua 
• Mex upgrader fix
• Set collisionvolumetest true for all unit's 
• Fixed comm reduced airblast
• Nano towers are now transportable, in t1 transports too. 
• Fix units receiving damage on not so nice unloads from transports.
• Vanguard nerf: hp 15k->12k, weaponvelocity 610->500, predicboost 0.75->0.25
• Plenty of widget and gadget fixes, optimizations for MT.


7.66 -> 7.67
24/03/2012

• Removed hacky 87 gadgets
• Added ZXCV building hotkeys
• Added widget enemy spotter which marks enemy units. disabled by default 
• Blob shadow fix


7.65 -> 7.66
15/03/2012

• Fixed area reclaim
• Fixed cons getting stuck
• Fixed mexupgrader


7.64 -> 7.65
15/03/2012

• Units that shouldnt shoot air now dont
• Fixed submerged nanoframe targetting
• Core adv torp now officially underwater unit
• Area reclaim fixed
• Torp launchers dont target hovers at all now
• Sniper and others couldnt be targetted by most units
• Core aircraft plant heights increased


7.63 -> 7.64
11/03/2012

• fixes for .87
• Tank and Hover turninplacespeedlimit=unitvelocity/2
• Kbot turninplaceanglelimit=91
• Torpedos and depthcharges no longer target hovers
• Per piece collision volumes fixed (viper being immune to beamlaser bug)
• Carriers no longer assist building
• Nanos get restarted automatically
• Nanos are built with passive mode by default
• Added ranks api gadget
• Radar units now emit radar and los from their actual radar dishes (results in greatly improved t2 radar and LOS)
• Many widget fixes, and performace optimizations


7.62 -> 7.63
24/12/2011

• fixes for engine 85.0
• attempt to fix unit velocities
• units die instantly now in shot down air transports
• fixed unit animations


7.61 -> 7.62
29/11/2011

• Better handling for most units with turninplace
• Fix t1 destroyer bad handling (by reverting to old behaivour, a combo of ...
• Torpedoes no longer hit hovers
• Fix the Dominator hack
• Added ability for maps to override engine start positions. Thanks zwzsg
• Add Updated air release gadget and new airlab fix gadget , and cmd_lstpos ...
• Fix problem with armbrtha hitsphere
• Updated Dynamic Collision Volume gadget to support dynamic per piece ...
• Update mex snap Widget
• Viper and Pitbull script fix (thanks KingRaptor and Juzza)


7.60 -> 7.61
24/11/2011

• Fixed default widgets and added game end gadget.
• Updated dynamic collision volumes
• Sound config fixes
• Fixed tank and hovercraft maneuverability issues (where they would stop on new orders and on turn)


7.50 -> 7.60
09/10/2011

• Fixed CORE Dragon Eye having ARM logo on it 
• Units that couldn't previously can now hit a closed packO
• Energy converter now uses correct efficiencies and capacities from BA 7.31
• MetalMakers now open/close depending on whether they're in use again
• Improved and optimized/beautified all construction unit animation scripts
• Fix for coop players starting on the same position
• Fixed bombers commandfire weapon tag for .83 compatibility
• Added new game end condition gadget for .83
• Fixed Core DDM animation, collision volume and optimized model
• Updated dynamic collision volume gadget 
• Added more custom collision volumes

• Added modoption to toggle whether start resources belong to the team or the commander (default: team)
• Teams that die in FFA mode before 2 minutes get killed without leaving wrecks
• Enemy Transporting mod option now defaults to 'Disallow All' (previously All But Commander) 
• Air Comblast Full Damage modoption now defaults to 'false'

• Fixed submarines not being able to hit some t1 ships by expanding hitspheres
• Sea pathing improved by reducing footprint of smaller boats (only minimal unit overlap) and removing turninplace for smaller boats 
• Dragon Eyes can now float on water
• Added amphibious to description of units lacking them
• Arm & Core Cruiser close range deck lasers damage per shot increased (60->110)

• Arm & Core T1 Missile trucks dps vs air increased 20%
• Arm & Core T1 Missile trucks airsightdistance 800 added

• Arm Maverick accuracy vs moving targets increased
• Arm Fido buildtime reduced 10%, 'On' weapon AOE increased a little
• Arm Zeus weapon now does 50% splash damage to up to 2 nearby units 
• Core Freaker can now build T1 Construction Ships & Destroyers
• Core Commando mine placing script improved
• Core Can HP increased (4350->4850)
• Core Sumo EMP resistance added (0%->50%)

• Arm Consul can now build T1 Construction Ships & Destroyers
• Arm Bulldog weapon damage increased (240->270), turret aim speed increased a little
• Core Reaper weapon damage increased (97->109), turret aim speed increased a little
• Core Diplomat missile damage increased 20%
• Arm Merl missile damage increased 20%

• Arm Banshee special damage vs commanders raised (3->5) (default damage is 9)
• Core Hurricane bomb damage increased (283->337)
• Arm Phoenix bomb damage increased (210->250)
• Arm & Core Advanced construction aircraft workertimes raised (130->170)
• Arm Brawler hp increased (1400->1600)
• Core Rapier hp increased (1150->1400) 
• Core Krow hp reduced (17500->15000)
• Arm Blade hp increased (2675->2700)
• Arm Dragonfly EMP damage per beam raised (15000->22500) 

• Fighter HP reverted to 7.31 levels
• Fighter special lower damage vs gunships removed
• Fighter vs Fighter damage increased
• Fighter airsightdistance increased
• Hawk/Vamp reload times increased
• EnergyMake/EnergyUse & Idle Autoheal removed from fighters 

• Arm Dragons Claw weapon now does ~33% splash damage to up to 2 nearby units
• Core Double llt top laser range increased (435->475), special damage vs commanders reduced (140->100)
• Core Double llt bottom laser range reduced (435->400)
• Core Double llt Energycost increased (1467->1617), sightdistance increased (455->475)
• Fixed missing Active/Passive switch on Minelayers
• Building mines doesn't level terrain beneath them

• Arm Annihilatior weapon max damage increased from 9000 to 12000
• Core Doomsday machine small red laser now in a burst of 2 shots per round

• Core LRPC (Intimidator) range increased (4000->4950) 
• Core LRPC (Intimidator) reload increased ~20%
• Core LRPC (Intimidator) heightboost factor reduced (6)
• Arm LRPC (Bertha) range increased (4000->4650)
• Arm LRPC (Bertha) reload increased ~20%
• Arm LRPC (Bertha) heightboost factor reduced (8)
• Core Buzzsaw metalcost increased
• Core Buzzsaw damage per shot reduced
• Core Buzzsaw death explosion made much larger
• Arm Vulcan metalcost increased
• Arm Vulcan damage per shot reduced
• Arm Vulcan death explosion made much larger
• Arm EMP Silo range increased (4000->4500)

• Increased plasma deflector coverage (400->500)
• Increased plasma deflector max power (7500->12500)
• Decreased plasma deflector charge speed (150->100)
• Added some initial charge to plasma deflector once built (2000)

• Arm & Core Advanced fusion buildtimes raised 40%
• Arm & Core Advanced Kbot labs workertime increased (200->300)
• Arm & Core Advanced Vehicle plants workertime increased (200->300)
• Arm & Core Advanced Shipyards workertime increased (200->400)
• Arm & Core Targeting facilites energy to run cost reduced (150->100)

• Juno energy per shot reduced (16000->12000), new unit effects added

• Arm & Core Stationary Anti Nukes energycost increased (28000->40000) (was ~60k prior to BA 7.4)
• Arm & Core Stationary Anti Nukes buildtime increased (28000->60000) (was ~95k prior to BA 7.4)
• Arm & Core (Ground Based) Mobile Anti Nukes costs reduced ~20%
• Arm & Core (Ground Based) Mobile Anti Nukes coverage reduced (2000->1600)
  
• Arm Bantha EMP resistance reduced (100%->50%)
• Arm Maurauder hp raised (4000->4200)
• Arm Razorback hp raised (11500->12000)
• Core Juggernaut laser dps increased
• Core Krogoth kick AE made a bit larger


7.42 -> 7.50

• Fixed EMP affecting units that weren't supposed to be
• Fixed 2 crashes related to ATI cards

• Reverted both HLT hitpoints change back to 7.31 levels.
• Arm HLT buildtime raised (9575->12500)
• Core HLT buildtime raised (9622->12650)

• Idle autoheal reverted.
• Antinuke now stockpiles again (build cost reduction remains in place).
• Fighter HP upped from 50->125.
• T2 bombers now line-bomb again but with less saturation (more like an improved t1 bomber)
• T2 bombers no longer drop their bombs ahead of their target, but drop them vertically as they fly over it.
• EMP bomber has been modified to similar rules to the above and reintroduced.
• Arm Blade HP increased (1800->2675), weapon effect changed (bit more burst damage with longer reload).
• Restored cruise altitudes on aircraft.
• Unit kidnap preventing is now a mod option, select ALL, Commanders only or None at your leisure (Default: Commanders Only).
• Core Goliath HP decreased (8200->7000).
• Core Tremor HP increased (2045->2700).
• Arm Gremlin acceleration increased.
• Arm Maverick now aims faster and unholsters guns more swiftly.
• Arm Recluse missile accuracy increased.
• Arm Spider LOS range increased (360->550) use them as scouts for Recluses
• Core Termite metal/energy costs decreased 10%, weapon now fires faster for less damage (same dps).
• LRPCs now gain a bit less range from height (heightmodboost 20->10)
• Energy converter conversion should now better match 7.31 metal makers
• Packo/Sam reloadtime and damage cut (faster shooting, sameish DPS).

• A few effects improvements (krog heatray, bantha cannons, vulcan shell casings, etc)


7.31 -> 7.40
29/05/2011

No real changelog present, but instead: the changes in repository listed below.

    Readded commando after change 144.
    Intimidator and Big Bertha gains more range from heights: ...
    Improved Krogoth heatray effect / sound.
    Fixed gadgets which were removed in commit 65 Torpedo bombers can no ...
    Replaced take reminder widget with a far more efficient version. Probably ...
    Reimplemented coop mode. Probably works.
    Removed wobble from weapons that shouldn't have it
    Made Catapult spread more even and circular
    Removed 50% damage reduction from pitbull/viper when closed
    Berthas eject shell casing
    Increased size of brawler LUPS effect to make them noticable
    Add lups effect for armbrawl and corape and experimental effect for bladew
    Removed damage entries against removed armor classes Renamed some armor ...
    Removed antibomber armorclass, boosted HP on Eradicator/Chainsaw to ...
    Moved juno damage handling to a gadget (and removed the radar armorclass)
    Armordef fixes/ship class merge
    Add floating t2 flak's and adv torp launcher's to defensive range widget
    Add missing waterline def , unit is now builable on water
    Add custom collision volumes for ajuno and cjuno
    Reverted [86], stumpy and raider turret turn rate reverted to 90.
    Karganeth model optimized, weaponvelocity reduced by 50%
    Add extra files i missed on chnage [113] Beautified cafus model and ...
    Beautified cafus model and removed unused piece 5 > 4
    Removed Commando pending a scripting fix
    Update lups_shockwaves.lua to reflect changes to weapondefname changes
    luarules/gadgets/lups_shockwaves.lua
    Samson 1065->700 HP Slasher 1120->740 HP
    Heavy optimization of t1 scout planes and t1 and t2 fighters
    Updated metalspot finder
    Reduced EMP launcher range to that of berthas (6000->4000)
    Precision bombers now quickly drop 5 bombs (to fix targeting of moving ...
    Krogoth can kick small units only in sync with leg movement
    Antinukes no longer stockpile
    Reduced bertha/intimidator range 6200,6600 -> 4000
    Made antinuke energycost/buildtime ratios closer to normal T2 ratios
    Hurricane + Phoenix -> Precision bombers (Same single target damage, ...
    Lowered plane cruise altitudes
    Fixed napalm effects
    Fixed preventdraw gadget
    Reduced HLT HP 30%
    Removed arm EMP bomber
    Reduced fighter HP to 50
    Faction change UI now middle mouse draggable
    Fixed division by zero errors in 2 COBs, my fault
    Added helpful widgets to mod
    Implemented widget blacklisting for likely metal maker widgets (Regex: ...
    Customized collision volumes Dragon Teeth and common large wrecks ...
    Updated various widgets
    Removed energy drain from underwater T1 mexes
    Increased turret turn speed for Stumpys and Raiders 90->145 deg/s
    Beautified and/or optimized several Kbot animations.
    make svn version public avaiable
    Customized lots of collision volumes
    Krog arms are now shotguns
    Added armageddon modoption (After X minutes, every unit is destroyed)
    Removed storage from commanders, added base storage for teams.
    Added ingame faction change. Coop mode removed (potentially temporarily)
    Beautified and/or optimized several Kbot animations.
    Better on/off animation for ARM M Makers (even though it's not used ...
    Custom collision volumes for LRPCs, T3 Labs, Moho Geos, ARM Fusion and ...
    Integrates chili also added some other essential widgets
    Removed energy drain from T1 mexes.
    Rewrote passive builders, more efficient, more accurate. Also applies to ...
    Added mass limits to T1 transports to make fatboy/sumo untransportable
    Fixed out-of-map destoy gadget
    DGun now able to target units (Doesn't aim ahead)
    Normalized idle autoheal. 1%/second after 30 seconds. Moved terraform from ...
    Some minor cleanup for a few wrecks
    Sumos can be napped when moving
    Cleaned up lots of models using 3DO Builder's "Clean up model" ...
    Moved gunships to vtol armorclass, increased gunship HP +25% to counteract ...
    Added 3 second flight times for guided anti air missiles (higher than the ...
    Changed vulcan script so that it will constantly spin when firing
    Increased all unit terraform speed 5x
    Better collision volumes for LLTs, HLTs, Missile Towers, Shields, HLLT, ...
    Custom collision volumes for T3 units (except Bantha)
    Better collision volumes for Toaster, Shiva and Sub Pens
    Beautified animation for CORE T1 & T2 ships. Customized collision volumes ...
    Made the flamethrower sound a bit more ear friendly
    Made ocean look bluer
    Made commanders untransportable by enemy
    Beautified animation for ARM T2 ships. Customized collision volumes as ...
    Fixed starting resources always being 1000 regardless of setting.
    Set smoothanim = false for all non Kbots, negligible performance ...
    Metal Makers replaced by gadget controlled Energy Converters.
    Some hax for a better dynamic collision volume for Pit Bull and Viper
    Missed the core Commander script, last commit had core A.K. instead.
    Optimized and improved animation of Commanders.
    Optimized PeeWee? 19 -> 15 pieces, improved animation (sync with unit ...
    bladewing optimization, 5->2 pieces
    Updated Custom Formations 2 to v3.3 (From v3.2)
    Some more optimizations, improved walking animation, now in sync with ...
    small speedup for unitMarker widget
    Fixed some targeting bugs and added new dynamic collision volumes to some ...
    Make targeting of units behind wrecks and DTs better.
    Part of waterline fix.
    Custom collision volumes for all factories.
    Fixed waterline tag for all ships, subs and some floating ...
    Updated LUPS with GFX card detection for NVidia Quadro series.
    Replaced wake particles with nicer ones from CA/ZK
    Optimized all PNG images with OptiPNG for smaller file size, no quality ...
    Core vamp optimized 9->4 pieces
    Core AK optimized, 27->12 pieces
    

7.30 -> 7.31
27/03/2011

• Reverted Podger and Spolier stealthyness to allow stealth mine laying.
• Reverted hitsphere gadget removal to fix large hitspheres.
• Tweaked dynamic collision volumes to allow targetting.
• Fixed fido primary weapon range.
• Added anti out-of-map aircraft gadget.


7.20 -> 7.30
27/03/2011

• Fixed pathing for Eraser
• Fixed pathing for Bantha
• Fixed pathing for Construction Ship
• Fixed pathing for Fatboy
• Fixed pathing for Jammer
• Fixed pathing for Pincer
• Fixed pathing for Skimmer
• Fixed pathing for Vanguard
• Fixed pathing for Spider
• Fixed pathing for Invader
• Fixed pathing for Construction Ship
• Fixed pathing for Garpike
• Fixed pathing for Roach
• Fixed pathing for Croc
• Fixed pathing for Copperhead
• Fixed pathing for Scrubber
• Fixed pathing for Spectre
• Fixed pathing for Shiva
• Fixed pathing for Banisher

• Fixed range of Fatboy
• Fixed range of Fido
• Fixed range of Luger
• Fixed range of Crusader
• Fixed range of Warlord
• Fixed range of Pillager
• Fixed range of Tremor

• Fixed stealth of Spoiler
• Fixed stealth of Podgy
• Fixed stealth of Dragonfly (Bonus: Passengers become stealthy)

• Fixed air targeting of Banshee
• Fixed air targeting of Luger
• Fixed air targeting of Sharpshooter
• Fixed air targeting of Pillager
• Fixed air targeting of Diplomat

• Fixed depth of all submarines
• Fixed underwater pathing for all submarines
• Fixed sub targeting of underwater buildings
• Fixed ship targeting for subkiller submarines

• Fixed disproportionate comwreck hitsphere
• Fixed disproportionate solar hitspheres
• Fixed T1 defence hitspheres (are now hitboxes)
• Fixed dynamic hitspheres gadget making units unhittable

• Fixed vehicles being unable to exit vehicle labs due to automatic terraforming
• Fixed Dragon's Claw being mobile
• Fixed Marky (radar kbot) armorclass
• Fixed liche impulse on commanders
• Fixed Doomsday script
• Fixed RedUI chat console


7.19 -> 7.20
08/01/2011

• Fixed Commanders starting on the edge of the startbox being teleported into the middle.
• Fixed a healthbars bug (negative display).
• Fixed a load of incorrect model footprints which clashed with movedefs and may have caused bad pathing (mainly affected Sea).
• Added dynamic hitsphere gadget for units such as Viper (thanks Deadnight Warrior).
• Fixed some building footprint sizes / yardmaps (thanks Deadnight Warrior).
• Fixed buggy targetting behaviour caused by (engine) BadTargetCategory issue, most noticable on Commander, Slasher, Samson, 
• Added 'Air Comblast Full Damage' modoption (default on), disable to have an airbourne commander make a reduced complosion.
• Updated Mex Upgrader gadget (thanks Deadnight Warrior) + fixed some global lua errors.
• Re• added minimum builddistance of 128.
• FFA Mode now gives anyone who drops after 8 minutes a grace period of 3 minutes to reconnect before destroying their units.
• Labs should now only play their building sounds in LOS to avoid giving away their type.

• Fixed cormex script (thanks bartvbl).
• Arm Metal Makers sphere now spins when its on.
• Arm Dragon's Eye buildtime reduced 50%.
• Core Dragon's Eye buildtime reduced 50%.
• Arm Twilight energy cost reduced 20%.
• Core Exploiter energy cost reduced 20%.

• Arm & Core Construction Ships should now maneuver better.

• Arm Stumpy energycost increased (1746->1921).

• Arm Pack0 cloak cost reduced (20->12).

• Core Punisher targetmoveerror removed from low trajectory mode.
• Arm Guardian targetmoveerror removed from low trajectory mode.

• Tech 1 fighters should no longer chase ground units unless ordered to.

• Removed the 'Fire Delay' option for Screamer, Mercury, Chainsaw, Eradicator.
• Added some automatic targetting code to the above missile towers ('beta').
• Arm Flakker energycost reduced 30%.
• Core Cobra energycost reduced 30%.
• Mobile and Static Flak damage vs fighters doubled. 
• Arm Mercury energycost and buildtime reduced 30%.
• Arm Mercury missile no longer collides with friendly units.
• Core Screamer energycost and buildtime reduced 30%.
• Core Screamer missile no longer collides with friendly units.

• Arm Phoenix bomb damage reduced (250->210).
• Arm Tsunami bombs dropped per run reduced (8->7).
• Core Hurricane bomb damage reduced (337->283).
• Core Maelstrom bombs dropped per run reduced (8->7).
• Core Advanced Construction Aircraft workertime increased (80->120).
• Arm Advanced Construction Aircraft workertime increased (80->120).
• Core Krow flying energy cost removed, cruise altitude raised (60->80).
• Core Krow frontal laser damage increased (170->250).
• Arm Dragonfly weapon paralyzer damage decreased (64000->15000), reload time reduced (10->8).
• Arm Dragonfly weapon paralyzetime reduced (20->15).
• Arm Liche bomb no longer instantly kills commanders with impulse.
• Arm Liche bomb special damage vs commanders raised (1550->2300)

• Core Reaper energycost reduced 15%, buildtime reduced 15%.
• Arm Bulldog energycost reduced 15%.

• Core Advanced Construction Kbot workertime increased (140->180).
• Arm Advanced Construction Kbot workertime increased (140->180).
• Arm Fido energycost and buildtime reduced 10%.
• Arm FARK HP increased (200->300), small autoheal added, repair speed increased (120->150).
• Arm FARK can now build Dragon's Eye, Marky, Eraser.
• Arm Invader velocity increased (2.31->2.8).
• Core Roach velocity increased (2.2->2.7).
• Core Skuttle velocity increased (1.35->1.75).

• Arm Pit Bull cloak cost reduced (20->16)
• Arm Ambusher cloak cost reduced (40->24)
• Core Doomsday Machine given its own red/green lasers, roughly same dps.

• Arm Marauder weapon damage increased (185->215).
• Arm Bantha hand cannon damage increased (336->365).
• Arm Bantha self D explosion AOE increased (960->1280).
• Arm Bantha death explosion AOE increased (432->600), damage increased.
• Arm Vanguard hp reduced (18000->15000).
• Arm Vanguard energycost reduced 20%.
• Core Krogoth head laser AOE increased, dps increased, energy per shot lowered.
• Core Krogoth rockets dps improved, effects improved.
• Core Krogoth hand cannons small impulse added.


7.18 -> 7.19
16/09/2010

• Added the hitsphere fix gadget by kloot & Deadnight Warrior, reduces hitsphere sizes which were increased by engine update.
• Added Ambient Occlusion Groundplates to most buildings, thanks to Beherith
• Fixed the ability to disable units in the lobby.

• Core Commando metalcost increased (618->1126).
• Core Commando energycost and buildtime increased 30%.
• Core Commando drop gadget behaviour tweaked.
• Core Commando added Core Roach to buildlist.


7.17 -> 7.18
04/09/2010

• Bomber reloadtimes now set on the weapon defs not via a script.
• Fixed a crash bug in commando gadget.
• Fixed Arm Advanced Fusion energy storage.


7.16 -> 7.17

• Fixed units not taking damage from dead attackers.


7.15 -> 7.16

• Fixed default unit icons.
• Fixed and improved custom icons widget.
• Disabled heatmapping for all units.
• Better fix for reclaiming features with 0 resources.
• Commander Wreck is no longer thrown across the map by a Commander Explosion.

• Removed the fake lolUI launcher and enabled RedUI by default (should not affect users of other UIs who already have this disabled).
• Fixed Ghost Site widget not displaying buildings under construction.
• Updated Custom Formations to version 3.2

• Fixed some model holes and improved animations (thanks Pizzi1), affects:
  • Core Construction Vehicle 
  • Core Advanced Construction Vehicle
  • Core A.K.
  • Arm Peewee
  • Arm Kbot Lab
  • Arm Conqueror
  
• Arm Phoenix reload time increased (5->9).
• Arm Thunder reload time increased (5->9).
• Arm Liche reload time increased (5->9).
• Arm Liche rocket flightime limit added (1.5s).
• Core Hurricane reload time increased (5->9).
• Core Shadow reload time increased (5->9).

• All Flak DPS vs non gunships increased 20->25%.
• Stationary Flak turrets (inc Naval Flak) accuracy increased somewhat.

• New Core Commando added to Core Advanced Kbot Lab (experimental).
• Arm Infiltrator given minor reclaim ability.
• Core Parasite given minor reclaim ability.

• Core Juggernaut, Energy storage added (350).
• Core Krogoth head laser damage increased (5000->8000).
• Core Krogoth rockets damage increased (360->600).
• Core Krogoth rockets reload time increased (2.75->5).
• Arm Bantha head laser damage increased (2500->4000).
• Arm Vanguard Energy cost increased (54739->82109).
• Arm Vanguard turret turn speed reduced 25%.
• Arm Vanguard Weapon reloadtime increased (4->6), damage increased (900->1100).
• Arm Vanguard Weapon area of effect reduced (256->192).

• Arm Advanced Fusion, Energy Storage reduced (25000->9000).
• Core Advanced Fusion, Energy Storage reduced (25000->9000).
• Arm Moho Geothermal Powerplant (Hazardous), Energy storage increased (2500->12000).
• Core Moho Geothermal Powerplant (Hazardous), Energy storage increased (2500->12000). 
 
• Core Light Laser Tower, Energy storage reduced (100->20).
• Arm Light Laser Tower, Energy storage reduced (100->20).
• Core HLLT, Energy storage reduced (100->60).
• Arm Beamer, Energy storage reduced (100->60).
• Arm Annihilator, Energy storage reduced (2000->1500).


7.14 -> 7.15
14/08/2010

• Fixed reclaim bug for negative/zero resource features.
• Start resources and storage now belong to the commander not the team.
• Fixed coop mode not spawning units for non coop players.
• Moved start resources into mod options.


7.12 -> 7.14

• Added fix for new Spring release not spawning units.
• Added fix for new Spring release removal of AllowUnsafeChanges function.

• Added some fixes for MT build lua errors.
• Removed default off widgets
  • FPS Manager
  • Blob Shadows


7.11 -> 7.12

• Added more new load screens.

• Modified the brick texture on arm buildings to look less like 20th century house bricks.

• Fixed Core SAM script issue.

• Fixed Ghostsite widget, now does not redraw all ghosted buildings.
• Fixed RedUI console bugs.
• Fixed Ally Resource Bars widget in spectator mode showing the wrong teams.
• LUPS should no longer draw effects on fusions under construction.
• LUPS shockwave effect now used a bit less.
• Turning off Lups Manager widget now also turns off the Shockwaves and Napalm Jitter gadget effects.
• FFA mode will now remove commanders from players who drop in the first minute with no comwreck.
• Healthbars widget now disables the engine ressurect bars.
• Healthbars widget modified the EMP effect.

• Improved Arm bomber effects.
• Fixed Arm and Core seaplane bomber effects.
• Arm Thunder bomb damage increased approx 10%.
• Core Shadow bomb damage increased approx 10%.
• T1 air transports may now release damaged units when destroyed provided they're close to the ground (mid unload only).

• Arm FatBoy weapon given minor impulse effect.

• Arm Bulldog should not try to target air units anymore.
• Core Reaper should not try to target air units anymore.

• Arm Vanguard Range decreased 100, heightboostfactor increased (bonus range from high ground to low ground).
• Core Karganeth shoulder/head weapon activated, a weak slow loading AA only version of their main missile (mainly for looks).


7.1 -> 7.11

• Replaced loadscreens with JAZCASH's higher resolution offerings.
• Added EngineOptions.lua.

• Fixed some UI stuff auto starting when it shouldn't have.
• Added Ally Resource Bars widget (default off).
• Fixed missing minimap buttons on RedUI.
• Fixed Coop Info widget staying on if you did /luaui reload after gamestart.

• Core Avenger fixed the bad airSightDistance tag (now actually 550).

• Arm Guardian High Trajectory impulse reduced a little.
• Arm Guardian Low Trajectory given a small impulse effect.
• Arm Ambusher Low Trajectory given a small impulse effect.

• Core Punisher High Trajectory impulse reduced a little.
• Core Punisher Low Trajectory given a small impulse effect.
• Core Toaster Low Trajectory given a small impulse effect.

• Swapped Mercury and Screamer weapons (Arm had the Core smoke trail and vice versa!).


7.04 -> 7.1

• Removed some infolog spam.
• Replaced modinfo.tdf with a shiny new modinfo.lua.
• Added some minor randomisation to a few sounds via sounds.lua.
• Fixed dgun and bladewing shot sound clipping issues.

• Updated X• Ray hilight widget to work with black teams (thanks bartvbl).
• Updated Custom Formations widget.
• Updated LUPS.
• Added Niobium's Loop Select widget.
• Added Niobium's Build Split Widget.
• Replaced LolUI with RedUI (default on for anyone previously using LolUI).

• Added 'Progressive Mining' game mode (default off), all mines start at 25% efficiency and raise to 125% over a few minutes, death resets this.

• Improved Core Fusion lups effect.
• Improved a few effects with the lups napalm gadget.

• Applied patch with small fixes & improvements to a few models (thanks Pizzi1), affects:
  • Core Tremor + Corpse
  • Core Toaster
  • Core Punisher + Corpse
  • Core Floating HLT
  • Core A.K.
  • Arm Vulcan Corpse
  • Arm Vanguard + Corpse
  • Arm LLT
  • Arm Guardian + Corpse

• Core Silencer launch platform is now in a correct position (thanks bartvbl)
• Arm Ranger launching holes do not "jump up" anymore when the missile bay doors are closing (thanks bartvbl)
• Arm Banisher now aims correctly (thanks bartvbl).

• Removed impactonly from a load of weapons, should fix issues with hitting shipyards that are building stuff.

• Arm Dragon's Claw HP increased (900->1200).
• Arm Guardian High Trajectory damage increased 20%, Low Trajectory reload time decreased 10%.
• Core Punisher High Trajectory damage increased 20%, Low Trajectory reload time decreased 10%.

• Arm Panther Energycost reduced 40%, buildTime reduced 20%.
• Arm Gremlin Reload time reduced 25%, damage reduced 25% (same DPS).
• Arm Phalanx Buildtime reduced 25%, Health increased (1510->2350), velocity increased 20%.
• Arm Phalanx airSightDistance tag added (900).
• Arm Bulldog Velocity increased 20%, turnrate increased (378->415).
• Core Croc Energycost reduced 40%, buildTime reduced 20%.
• Core Croc Velocity increased 15%.
• Core Reaper Velocity increased 15%.
• Core Copperhead Buildtime reduced 20%, Health increased (1595->2425), velocity increased 25%
• Core Copperhead airSightDistance tag added (900).
• Core Goliath Velocity increased 5%, Health increased (7000->8200).

• Arm Jethro airSightDistance tag added (800).

• Core Manticore airSightDistance tag added (925).

• Arm Archangel airSightDistance tag added (925).
• Arm Advanced Construction Kbot Energycost increased 25%.

• Core Crasher airSightDistance tag added (800).
• Core Gimp turret turnrate increased slightly in water, doubled on land.
• Core Advanced Construction Kbot Energycost increased 25%.

• Arm Bantha airSightDistance tag added (1100).

• Arm Brawler Health increased 10%.
• Arm Hawk airSightDistance tag added (600), sightDistance reduced (560->300).
• Arm Blade accuracy increased.
• Arm Freedom Fighter airSightDistance tag added (550), sightDistance reduced (530->275).
• Arm t1 Construction Aircraft added buildoption 'Arm Air Repair Pad'.
• Core Rapier Buildtime and Energycost reduced 10%.
• Core Vamp airSightDistance tag added (600), sightDistance reduced (550->300).
• Core Avenger airSightDistance tag added (550), sightDistance reduced (500->275).
• Core Bladewing useSmoothMesh=0 tag added.
• Core Bladewing weapon values tweaked slightly to hopefully improve targetting.
• Core t1 Construction Aircraft added buildoption 'Core Air Repair Pad'.

• Arm Air Repair Pad costs and buildtime reduced.
• Core Air Repair Pad costs and buildtime reduced.

• Arm Defender airSightDistance tag added (700).
• Arm Pack0 airSightDistance tag added (700), sightDistance reduced (520->375).
• Arm Chainsaw airSightDistance tag added (1000), sightDistance reduced (700->350).
• Arm screamer airSightDistance tag added (1200), sightDistance reduced (700->350).
• Arm screamer AOE increased (240->300), edgeeffectiveness reduced (0.25->0).
• Core Pulverizer airSightDistance tag added (700).
• Core SAM airSightDistance tag added (700), sightDistance reduced (520->375).
• Core Eradicator airSightDistance tag added (1000), sightDistance reduced (700->350).
• Core Mercury airSightDistance tag added (1200), sightDistance reduced (700->350).
• Core Mercuty AOE increased (240->300), edgeeffectiveness reduced (0.25->0).

• Arm Archer airSightDistance tag added (900), radar removed.
• Arm Skeeter airSightDistance tag added (800).
• Arm Swatter airSightDistance tag added (800).
• Arm Flakker NS airSightDistance tag added (800).
• Arm Flakker airSightDistance tag added (800).
• Arm Sentry airSightDistance tag added (750).
• Core Shredder airSightDistance tag added (900), radar removed.
• Core Slinger airSightDistance tag added (800).
• Core Cobra NS airSightDistance tag added (800).
• Core Cobra airSightDistance tag added (800).
• Core Stinger airSightDistance tag added (750).
• Core Searcher airSightDistance tag added (800).


7.03 -> 7.04

• Core Exploiter metal extraction fixed.
• Updated Pause Screen widget.


7.02 -> 7.03

• Arm Twilight fixed metal extraction, buildtime reduced.
• Core Exploiter buildtime reduced.
• Load hax gadget should ignore loading your own units.
• Reverted solar textures.
• Minor tweak to Core Metal Extractor Script (thanks bartvbl).


7.01 -> 7.02

• Fixed an issue with the prevent draw gadget.
• Prevent Draw mode no longer on by default.
• Added a new patch to the load hax gadget.
• Fixed no wrecks mode to use a whitelist for walls rather than a blacklist for wreck names.
• Imported jk's updated otatextures from CA where applicable.

• Added More Sounds widget (default on).
• Rolled back Take Remind widget due to reports of bugs.

• Improved commander laser aim script a little more.

• Juno explosion effect size decreased a bit.
• Core Exploiter metal extraction raised to equal mex, metalcost (188->220).
• Core Moho Exploiter metal extraction raised to equal moho mine.
• Arm Twilight metal extraction raised to equal mex, metalcost (159->190), minCloakDistance (48->66), energyUse(5->3), cloakCost(10->12).

• Core Wolverine AOE increased (88->113).
• Arm Shellshocker AOE increased (80->105).

• Arm Dragon's Claw HP increased (900->1200), closed damage reduction reduced 5%.
• Core Dragon's Maw HP increased (1100->1450), closed damage reduction reduced 5%.

• Arm Banshee buildtime reduced (15%), damage to commanders raised (2->3).

• Added Decoy Commander to amphibious complex.
• Added minor energy generation to Can, Sumo, Juggernaut and Zeus (still all use significantly more to fire their weapons).

• Core Doomsday machine self destruct damage increased (1800->2400).

• Core Karganeth Removed BadTargetCategory=VTOL.
• Core Juggernaut sightdistance increased (720).
• Core Buzzsaw and Arm Vulcan turret rotation speed increased.


7.00 -> 7.01

• Fixed enemy dragons teeth showing up outside LOS.
• Fixed some missing sounds.
• Fixed warning and point sounds being played non globally.

• Added mod option "Commander Ends No Draw", makes last com alive immune to comblast and disqualifies players who dgun the last com with their last com. (default on)
• Added mod option "Show Enemy Wrecks", disable and you only gain instant LOS on your own wrecks. (default on)
• Added a gadget to reduce damage of torpedos / depthcharges to land units when out of water by 80%.
• Fixed the hack in the reclaim fix gadget.

• Updated Defense Range widget to 6.2.
• Updated Take Reminder widget to 3.2.
• Updated Health Bars widget to latest version (faster).
• Added very_bad_soldier's Pause Screen widget (default on).
• Fixed Ghost Site widget rotation and tracking of buildframes, added tracking for enemy features if needed.
• Fixed vertical text centering on some widgets including LolUI.
• Removed a rare FPS loss issue in waypoint dragger widget.
• Tweaked display of Transporting widget (+default on).

• Improved bantha blaster FX.


6.96 -> 7.00

• Added new loadscreens.

• Fixed categories for new spring release.

• Added custom icons widget (default on).
• Added customised Waypoint Dragger widget (default on).
• Added new Share Tracker widget (default on).
• Modified Attack AOE widget, idle performance increased.
• Updated Ghost Site widget to 1.2.
• Updated Defense Range widget to 6.12.
• Updated Take Reminder widget to 3.12.
• Updated Custom Formations widget to 2.2.
• Updated Unit Marker widget to 1.3.
• Removed blast radius widget.
• Removed minimap events widget.

• Added SirMaverick's DroppedStartPos gadget (fixes dropped players starting in enemy start box).
• Fixed FFA Mode to no longer destroy units inside enemy transports.
• Fixed a possible workaround the anti loadhax gadget.
• Tweaked Passive nanos gadget, added the switch to t1 Minelayers.
• Renamed "Greenfields Mode" to "No Metal Extraction".
• Removed broken King of the Hill mode (if Alchemist/anyone wants to fix it in a mutator i'll reintegrate)

• Tweaked some death explosions.
• Added gfx for small yellow laser hits.
• Improved Commander laser aiming script, special damages vs air tweaked.

• Arm Jeffy weapon damage reduced (50->35).
• Core Weasel weapon damage reduced (50->35).
• Arm Flea Reloadtime increased (0.4->0.55), death explosion damage increased slightly (5->8).
• Arm Jethro velocity increased 15%, added maxslope=15 tag for combat engineers.
• Core Crasher velocity increased 15% added maxslope=15 tag for combat engineers.

• Arm Freedom Fighter & Core Avenger buildtime reduced 15%, acceleration increased (2.5).
• Arm Thunder & Core Shadow buildtime reduced 30%. 
• Arm Thunder & Core Shadow Metal & energy cost reduced 5%.
• Arm Thunder & Core Shadow bomb damage reduced, area of effect increased.

• Arm Construction Seaplane & Core Construction Seaplane can now build t2 energy / metal stores.

• Core Viper & Arm Pitbull energy cost increased 50%.
• Core Viper & Arm Pitbull damage and reload increased 25% (same dps, slightly lower ROF).

• Core Pyro flame should no longer show up outside normal LOS for enemies.
• Arm Fatboy sightdistance increased (416->510).
• Arm Fatboy Metal cost reduced (1576->1418).
• Core Termite weapon damage increased 25%.
• Arm Recluse weapon damage increased 25%.
• Core Skuttle Energy cost reduced (27470->24723), Buildtime Reduced (18861->16975).
• Core Voyeur movement class fixed (TANK2->KBOT2).

• Arm Razorback weapon tweaked, dps and aimspeed improved.
• Arm Razorback hitsphere streamlined to reduce blocking in groups.
• Arm Vanguard velocity increased (0.8->1.1).
• Arm Vanguard burnblow removed (broke high traj).


6.95 -> 6.96

• Added Prevent Load Hax gadget (does exactly what it says on the tin).
• Patch for ressurect bug, should work in most circumstances.
• Replaced Customformations with Niobium's fixed Customformations2 widget.


6.94 -> 6.95

• Fixed a bug in BA Allied Cursors where specs would broadcast a cursor.
• Fixed autoquit widget.
• Fixed shield watch gadget again for new spring.
• Updated Select n Center widget as it seems to be marking the wrong start point on fixed/random games.

• Resized Radar icons to 128x128 to fix an issue with some Nvidia cards.

• Arm Spider sightdistance raised (273->360).
• Core Pyro Acceleration (0.25->0.45) and Speed (2.5->2.75) increased, torso turnrate increased (200->275).
• Core Skuttle move velocity increased (1.15->1.35)
• Arm Pelican AA missile can no longer be force fired at ground.

• Arm Panther lighting weapon no longer targets air.
• Arm Panther AA missile can no longer be force fired at ground.

• Core Double LLT buildtime reduced (6592->5448).
• Arm Beamer buildtime reduced (6493->5324).
• Arm Packo costs all reduced by 20% (energy,metal,buildtime).
• Core SAM costs all reduced by 20% (energy,metal,buildtime).

• Core Bladewing EMP damage vs Commanders cut by 33%.

• Arm & Core Submarines given badtargetcategory HOVER (only attack hovercraft if no better targets).
• Arm & Core Construction Seaplanes can now build naval mines rather than land mines.
• Arm & Core Seaplane platform buildlists reorganised (same as land airplants).
• Arm & Core Ressurection Subs workertime increased (200->450), can no longer assist building.

• Arm Vanguard damage increased (750->900), heightboostfactor added (1.15), sightdistance increased (525->625), accuracy increased.
• Arm Maurauder cannon reload time reduced (0.8->0.7), acceleration increased (0.072->0.22)
• Arm Maurauder gains the panther/pelican light AA missile.
• Arm Maurauder walk script improved, turret turnrate improved a bit (110->140).
• Arm Razorback move velocity increased (2.1->2.3), turnrate increased 25%.
• Arm Razorback dps vs air reduced ~25%.
• Arm Bantha move velocity increased (1.32->1.65), blaster velocity decreased (600->400) (mainly so its more visible).
• Arm Bantha self destruct damage reduced (9500->5500) blast range reduced (1280->960).
• Core Karganeth move velocity increased (1.38->1.5).


6.93 -> 6.94

• Coop teams should no longer see enemies start points.
• Improved behaviour of passive nanos in relation to estalling.


6.92 -> 6.93

• Removed override LuaUI function (player widgets take priority).
• Removed Reclaim Info Widget (buggy).
• Increased text size on LolUI command buttons (you can modify the size within the element settings under Menu).
• Fixed the shield watch gadget (new spring changed how the shield call worked).
• Fixed the prospector widget.
• Added Reclaim Fix gadget (implements old style reclaim).
• Fixed comcounter widget.
• Coop info widget no longer displayed for spectators.
• Coop teams should now see normal teams start points.
• Changing airplant settings should no longer clear their order queue.
• Added new 'Active/Passive' button for nanoturrets, Passive nano turrets wont build when you're stalling.

• Energy removed from fort walls, manual reclaimTime tag added.


6.91 -> 6.92

• Added Coop mode + Mod option to enable.
• Added Alchemist's King of the Hill mode + Mod option to enable.
• Re added No Wrecks mode.

• Added the new LuaUI code which saves a seperate widget config for BA (will allow you to have a config for each mod, some settings may reset on first load.)

• Added modified allied cursors widget (default on).
• Added Com Counter widget, echos number of remaining Commanders in 'Kill all Commanders' mode (default on).
• Updated LolUI to 9th, custom tweaks to make it work better with other UI's (default on).
• Updated Old BA Layout, now disables LolUI when enabled (default off).
• Updated Defense Range widget (default on), added ghostSite (default on), blastRadius (default on), unit_marker (default off).
• Updated Commander Gate effect so it doesn't break with BA Coop.

• Reverted Thud and Hammer weapon to 6.84 stats (see: http://springrts.com/phpbb/viewtopic.php?f=44&t=18585)
• Advanced Metal and Energy storage HP increased 50%, added to 'ANTIBOMBER' armour class, renamed 'Hardened Energy/Metal Storage'.


6.9 -> 6.91

• Fixed a bug that disabled luarules for certain players and caused desyncs.
• Renamed 'BA Layout' widget to 'Old BA Layout' so it isn't initially loaded for previous BA players.
• Updated LolUI (Click Menu > Other Stuff > Reset UI if this does not display correctly).


6.85 -> 6.9

• Fixed some bad OTA soundfiles for new spring.

• Added Regret's lolui (default on).
• Added Evil4Zerggin's Prospector widget (default on).
• Added jK's blobshadow widget (default off).
• Added trepan's minimap events widget (default off).
• Replaced Highlight unit widget with new Xray Highlight widget (default on).
• Updated Attack AOE widget updated, added a BA specific fix that makes the Dgun indicator much more accurate.
• Updated Advanced Players List widget.
• Updated Defense Range widget.
• Updated Buildbar widget.
• Updated Commander name tags widget.
• Tweaked FPS Manager widget (now default off).

• Added new Prevent Range Hax gadget (prevents units from overshooting outside of FPS mode).
• Added quantum's No SelfD gadget (stops the self d countdown on a shared unit).
• Added Commander gate modoption/gadget (commanders visually teleport in at gamestart) (default off).

• Several weapon effects improved graphically.

• All weapons with AOE of 16 or less changed to 'impactonly'.

• Added t1 torpedo launchers to the 'no direct control' gadget.
• Modified depthmod tags on amphibs set to 0 (no penalty for being underwater).
• Fixed t1 subs torpedo not reaching max range.
• Land Depthcharge launchers projectiles will now bounce once on land (helps them reach water).
• Scoutboats added to the no self pwn gadget.

• Thud, Hammer predictboost cut a bit (this was added before reload change).
• Core Can hitsphere size reduced.
• Arm and Core Decoy Commander's stats improved, cloak added, mines added to buildlist.
• Arm Marky added to the RADAR armourclass.

• Blades no longer take extra damage from t2 fighters (they now take the same as all gunships).
• Aircraft under construction will no longer be automatically fired upon by AA.
• Raised cruisealt on Valkyrie and Atlas slightly (50->70).


6.84 -> 6.85

• Fixed Core Termite weapon sound (should not sound super loud on linux.)
• Fixed Bladewings chasing air units, improved their script & behaviour somewhat.
• Fixed Sea planes getting stuck in limbo in certain conditions.
• Fixed amphibious units speed in and out of water (removed scripts, used depthmod).
• Fixed a character encoding issue that prevented the Core Spectre being loaded.
• Fixed Arm Advanced Radar Tower script imprived (thanks [PiRO]Pizzi1)
• Razorback walk script improved (thanks [PiRO]Pizzi1)
• Mobile AA units should no longer chase ground units.
• Fixed Liche and Krow chasing after aircraft.
• Tech 1 Submarines FPS exploit fixed (manual flighttime added).

• Removed 'no wrecks mode' modoption (Never saw a game where players were happy with it being turned on).
• Added Evil4Zerggin & zwzsg's autoquit widget (exits spring at game end if no mousemove after 10 seconds).

• Arm Rector and Core Necro script & acceleration improvements (faster reaction times).
• Arm Rector and Core Necro autoheal waittime reduced, sight distance increased, buildrange increased slightly.
• Construction kbots build distance raised slightly (90->100).
• Core AK and Arm Peewee number of exploding death shards reduced.
• Core Thud and Arm Hammer mass increased (resistance to impulse).
• Core Thud and Arm Hammer damage and reload time reduced (slight dps increase, faster shots).
• Arm Warrior buildtime reduced by 15%.
• Arm Zeus weapon now costs 35 energy to fire.
• turninplace=0 added to spiders and crawling bombs (experimental).

• Commander energy cost raised significantly (for the purpose of ressurection costs).
• Commander capture speed tripled.
• Terraform (Restore) speed on most builders tripled (thanks Trademark).

• Arm and Core Ressurection Sub's Metalcost and Buildtime reduced by 30%.
• Arm and Core AA Hovercraft DPS increased ~30%.

• Arm Consul now builds Panther and Fatboy in place of Fido and Zeus.
• Jeffy and Wezel no longer do self damage.


6.83 -> 6.84

• Exploit Fix: AA Kbots (and many other AA units that used 'BOGUS_MISSILE' for targeting) can no longer manually attack ground.
• Added Trademark's wreckage renames (eg. wrecks will now be called 'Vehicle Plant Wreckage' rather than 'Wreckage').
• Cleaned up the feature file of bad object references so spring doesn't crash when you perform certain operations on FeatureDefs from lua.
• Added my Ally Resourcebars Widget (disabled by default).


6.81 -> 6.83

• Missile Delay Gadget now works based on % max weapon reload (in 10% steps).
• Fixed No Owner Mode displaying messages for teams that died naturally.
• Added No metal extraction mod option (to allow you to play greenfields on any map without disabling mex's).
• Added some new reclaim GFX for wrecks.
• Added Google Frog's prevent lab hax gadget (stops unattackable enemy units getting inside your labs).
• Stability tweak to Mex Upgrader gadget to fix a random crash that ruined a game I was in (please report stuff like this with infolog.txt).

• Pointtracker widget modified to only show the arrows on the screen edge and minimap markers (if you like the old functionality download the original widget).
• Center n' Select widget simplified, now also marks your startpoint for you before gamestart on Random/Fixed modes and removes your startpoint at gamestart.
• Start Point Remover widget removed.

• Added missing mex select sound.
• Added Collidefriendly=0 and Avoidfriendly=0 to Nukes and Antinukes to fix failure to fire sometimes.

• Screamer/Mercury removed from ANTIBOMBER armourclass, HP raised 25%.
• Chainsaw/Eradicator Missile Delay option added.
• Chainsaw/Eradicator Bomb Resistance, AOE, Range, Acceleration and Edgeeffectiveness all slightly improved.
• Arm Eradicator damage and reload time descreased (raised ROF, same DPS).
• Defender/Pulverizer flighttime decreased slightly (1.7->1.5).

• Core Shadow build costs adjusted (buildtime (9942->7220), metal (131->154), energy (5691->4837)).
• Arm Thunder build costs adjusted (buildtime (9517->6825), metal (130->153), energy (4496->4271)).
• Core Shadow HP raised very slightly (600->615).
• Core Bladewing nochasecategory and badtargetcategory set to Commanders (since they can't paralyze them).

• Arm Beaver & Core Muskrat velocity & turnrate decreased, energycost and buildtime increased.

• Zipper overall build costs increased a bit (buildtime (3168->3960), energy (3506->4382), metal (161->177)).
• Pyro weapon velocity increased (175->265).

• Arm and Core Shield transparency increased.


6.8 -> 6.81
20/01/2009

• Fixed missing sound crash with linux


6.6 -> 6.8

• No longer dependant on otacontent or tatextures

• New gadget adds 'Land Mode' and 'Repair Mode' to air plants, aircraft inherit these settings.
• LUPS version updated.
• Self damage at pointblank range stopped with lua for the following units: 
  • Arm Flash
  • Arm Peewee
  • Arm Zipper
  • Core Pyro
  • Core Dragons Maw
• Added New Mod Options:
  • (default off) Remove units with no player (useful for FFA games, not advised in team games)
  • (default off) No sharing to enemies (units and resources) 
  • (default off) No unit wrecks (experimental gameplay if you fancy a change)

• Added Evil4Zerggin's Point Tracker widget.
• Added zwzsg's Auto First Build Facing widget.
• updated FPS Manager to use bumpmapped water when applicable.
• Updated Healthbars widget.
• Added Display DPS widget (disabled by default).
• Added BuildETA widget (disabled by default).
• Added Improved Metal Maked Widget (disabled by default).

• Fixed a number of visible CobError's for new spring release.
• Changed newboom.wav to mono to reduce volume issues.

• Arm Hammer now unpacks its weapon faster.
• Core Thud & Arm Hammer increased accuracy vs moving targets slightly.
• Arm Janus corpse size increased.
• Core Raider HP increased by 60, buildtime reduced slightly (3446->3312).
• Arm Jethro & Core Crasher now Amphibious, added to Ambhibious complex.
• Beamer energy per shot increased 1->6.

• Packo/SAM reloadtime decreased: 15%.
• Eradicator/Chainsaw reloadtime increased: 60%.
• Added flighttime tags to many AA missiles.
• Screamer/Mercury firedelay script fixed (previously only worked once!).

• Construction ship acceleration increased slightly.
• Transport hovercraft radar blob size fixed, arm script fixed.
• Core Poison Arrow turret turns a bit faster.
• Arm & Core Torpedo seaplanes damage raised 20%.
• Core Leviathan & Arm Serpant aiming vs closeup ships improved a bit.

• Core Gimp script fixed (can fire if built underwater), must now aim turret to shoot torpedo.
• Core Gimp reload time increased, accuracy decreased, buildtime increased 25%.
• Core Termite weapon gfx improved, dps increased by around 15%.
• Core Can HP increased (3850->4350).
• Arm Recluse weapon slightly more accurate.
• Arm Zeus no longer able to shoot Air.
• Arm Archangel & Core Manticore now Amphibious, added to Ambhibious complex.

• Arm Annihilator damage raised 5000->9000, Beamtime raised 0.3->1.5.
• Arm Annihilator hp raised 3000->5500.
• Toaster/Ambusher dps increases: High Traj +15%, Low Traj +45%.
• Pitbull/Viper buildtime increased by 25%.

• Juno now hits some mobile jammers it didn't used to hit.
• Plasma Deflectors buildtime and energy cost reduced by 25%.
• Plasma Deflectors charge cost raised (100->600).
• Plasma Deflectors no longer totally immune to lower ROF non heavy plasma weapons.

• Core Catapult rockets now reach their max range more often.
• Core Shiva walk script fixed.
• Core Shiva given its own weapons, it had the Dominator missile and was unintentionally buffed with Dominator range increase.
• All special damages VS T3 mechs removed (aside from certain emp immunity).
• Arm & Core Experimental Gantry buildtime raised by 25%.
• VULCBUZZ armourclass removed, all special damages vs VULCBUZZ removed.


6.5 -> 6.6
14/12/2008

• Raised LosMipLevel and AirLosMipLevel for a great reduction in lag

• Fixed Krogoth vlaunch misfiring
• Fixed Liche autofiring
• Fixed Recluse range
• Fixed some gfx corruption in bomber explosions
• Fixed the 'no more mexs to upgrade' notification on the mex upgrader gadget being sent to every player

• Added moho exploiter fix widget
• Added proximitypriority tags to some high trajectory cannons so they prefer further away units
• Added collidefriendly=0 to some aircraft weapons to stop them hitting eachother when tightly packed
• Added some custom textures to arm and core missile trails
• Added some weapon gfx effect improvements (Zeus, Bantha)
• Upgraded defense range widget
• Fixed take reminder widget (sends the proper /take command now)
• Added the 'no duplicate orders' widget

• Removed an unused 'FORT' category from the SAM
• Removed seismic sig from stumpies
• Reduced the volume of metalmakers on/off sounds

• Beamer turret rotation speed increased, targetmoveerror reduced slightly
• Double LLT tweaked so each laser can find different targets
• Double LLT now slightly more energy efficient than two llts (60 vs 80 drain on constant fire)
• Dragons claw, Dragons maw no longer attempt to attack aircraft
• Added 'DragonsDisguise' gadget, this can stop units from noticing dragons claws/dragons maws until they've popped up

• Blade speed increased (~5 to 8), renamed from 'Heavy' to 'Rapid Assault'

• Zeus buildtime lowered by ~15%
• Fido speed increased by 15%

• Raised burst DPS on SAM, packo slightly
• Chainsaw & Eradicator now deal good burst damage at range rather than low damage over time.
• Screamer/Mercury now have a fire delay button, you can specify per turret how many seconds to wait before firing once an enemy is spotted (0-5)

• Reduced the chain explode factor on the lighter tech 3 mech deaths
• Kargs and Razorbacks can now target features (ie, can eventually shoot through corpses & dragons teeth)
• Razorbacks acceleration and turret speed increased slightly
• Raised the Arm Vanguard HP (18000)
• Juggernaut main cannons now no longer avoid features (it wouldn't attempt to fire through corpses before)
• Lowered Juggernaut HP (300k)
• Bantha hand cannon dps increased
• Increased buildtime on Bantha, Juggernaut, Krogoth
• Increased workertime on gantries slightly
• Reduced the energypershot on Vulcan & Buzzsaw (constant fire: vulcan 18k, Buzzsaw 21k)
• Bantha is now amphibious


6.41 -> 6.5
12/10/2008

Fixed a crashbug with the areaatack gadget.
Fixed LUPS
Fixed Customformation widget


6.4 -> 6.41
21/09/2008

Kill All Enemy Commanders, really is the default game mode ;)
Arm Phoenix Script fixed
Fixed CustomFormations widget for 0.77
Fixed MexupgradeGadget


6.31 -> 6.4
21/09/2008

Renamed end game modes so its more clear what mode does what
Kill all enemy Commanders is now default endgame option
Added a widget to show which mode is used at the start of a game
Added Widget to display which endmode is active
Fixed firepoints for HLT,HLLT,Pitbull,Flagships,Battleships,Cruisers,Destroyers
Units which are being transported by a Intruder, wont die when a intruder dies.
Fixed yardmap of Core Adv kbot factory.
Mexes can be made it shallow waters now, UwMex mindepth changed to 15 (this change also affects mohomexes)
Nerfed Dragons Claw anti air capability
Removed the non working anti air gun of the phoenix
Increased DPS of Warlord, increased laser range a bit too
Increased DPS of the main weapon of the blackhydra
Reduced Arm Saber costs
Increased range of Dominator and Morty
Made zipper EMG, truely look like EMG and increased DPS
Nerfed Scouts/flea anti air capability
Commando removed
Lowered cruise alt of T2 transports
Increased wezel LOS a bit
Increased storage level of adv. Energystorages
Goliaths no longer target air
Mines/Crawling bombs can now be set on hold fire
Added Adv. Playerlist widget by Marmoth
Added Attack AoE widget by Evil4Zerggin
Updated defense range widget


6.3 -> 6.31
29/06/2008

Down graded LUPS to the 6.21 version, to fix the desyncs


6.21 -> 6.3
28/06/2008

Flagships have the same movement as other ships now
Core nanoturrets can no longer be build in the water
GIMP torpedo reloadtime increased
Croc and Triton leave a wreck now
ARM and CORE adv. Torp. Launcher have the same minimum depth now
removed the annoying cannot reach destination sound
Added Commander name tags widget, Thanks Evil4Zerggin and CarRepairer.
Added FPS manager widget, Thanks quantum
Made Crusaders more expensive
Reduced Gunship chain reaction
Fixed the reloading of the Core Catapult
Removed the unused turret of the Arm Razorback.
Added Take remind widget written by Evil4Zerggin
Added Commends and highlight widget written by trepan
Updated quite some widgets, by comparing them to CA versions, Thanks CA Team!!
Added a set of new game ends rules, in mod options, made by KDR_11k:

 Make sure you put the game on: Game continues if commander dies.
 Then pick one of the mod options:

 •  Kill Everything: Just disables all of the gadgets and lets normal Spring rules apply.

 •  Commander: Team based com ends, if an allyteam has its last com destroyed the whole
	  team is eliminated, as long as one player in the team has a com left the whole team
    remains in play. 

 •  Commander Control: In addition to the above a player without a com is unable to give
 	  orders to his units, all he can do is share them to an ally (sharing to enemies and
	  selfD are disabled). An ally can take his units by using the ".luarules take" command.
	  It was unfortunately not possible to merge this into the regular .take. 


6.2 -> 6.21
03/22/2008

Fixed Error messages from the luashockwave gadget?
Fixed Amphid Speeds
Fixed Anti nuke type
Reduced Seaplane fighters LoS


6.1 -> 6.2
21/03/2008

Fixed directcontrol gadget.
Fixed Layout gadget to not crash on /luaui reload, thanks eriatarka
Reduced Los of fighters to their weapon range, did not do sea planes yet
Added collide=0 to the brawler (forgot it last release :-) )
Removed Lups exhaust from the gunships, it looks bad, i realise now :)
Made the minesweeper weapon behave more elegant.
Added fixed scripts from krogothe86
Made Minwaterdepth of all big ships the same
Added luashockwave, Thanks jK!!
Mobile antinukes will no longer chase enemies
Altered the BA Layout to 10 rows so it works better on 1024x768
Made Anti nukes faster.
Fixed Seismic rings.
Amphids are as fast underwater as they are on land


6.0 -> 6.1
03/02/2008

Updated CustomFormations widget, Thanks jK
Added the reclaim info widget
Added Exhaustflames to planes using LUPS, it looks nice now ~~
Added Collide=0; to all planes
Buffed the high traj weapon of the fido too, forgot that last release
Improved Shields
Fixed the Krow script, thanks [Krogoth86]!
Arm Marky can be build again (fixed a typo)
Core Tidal is as small as Arm Tidal now
Added ARM.bmp and CORE.bmp to sidepics for support with other lobby's
Intimidator shots cost the same as Bertha Shots now.
Fixed Nuclear Missles / Starburst Missles.
You can no longer FPS Vipers, Tactical nuke Launchers.
Added AreaAttack to Arty veh, Bertha/Timmy
Radar/Jammer units will no longer "attack"
Added a Layout for the Gui , a widget by lurker, many thanks!


5.91 -> 6.0
02/01/2008

Updated defenserange widget by verybadsoldier
Updated LUPS
Updated HP bars widget by jK
Fixed Arm HoverConstructer script, Thanks Krogoth86
Decoy Commanders wear Santa Hats too now(when its christmastime)
Increased LOS of Radar Veh/kBots
Increased Zeus HP
Increased Fido Range
Increased Maverick HP
Increased Fatboy HP and DPS
Increased Pyro DPS
Core Battle Sub no longer drains E
Both Battle Subs have increased turnrate now
Decreased Arm Seabomber HP
Shiva no longer targets planes
Removed specialdamages from T1 subs to Torpedo Launchers
Increased Shields repulsionstrength
Added modtags to modinfo.tdf
Buffed Advanced Torpedo Launchers, Less costs, more HP
Increased Battleships HP and Range
Torpedo Seaplanes are in the L2bombers Armorclass now 
Removed MetalGenerators
AF fixed unit_direct_control.lua, Thanks!
Fixed Starburst Missiles (e.g. Merl and Nuke) to work with SVN version


5.9 -> 5.91

Fixed Corssub corpse metalvalue
Added missing files for the Healthbars and the defense range widget.
Removed unneeded tags for the VTOL_SABOT and the VTOL_ROCKET weapons
Buffed Arm Zipper's HP and DPS
Plane Trails disabled for now, Spring doesnt displays it properly IMO, at least not with lups.
Increased LoS of Flea and of AK, so they can be used as LLT spotter for Storm/Rocko
Added the V for the version again :P
Added the latest Defenserange widget


5.8-> 5.9
04/12/2007

Added Defense Range V3.1, by verybadsoldier
Added Healthbars widget by jK
Added Customformations widget by jK
Added unit_mex_upgrader.lua by BigHead
Increased Juggernaut's Mass
Decreased Sumo's range, this also effects MohoExploiter and Doomsday machine
Nukes will no longer collide with Friendly units (so it wont go BOOM above your base, when it hits a fighter :P)
RadarVehicles LOS adjusted, ARM nerfed, CORE buffed >:)
Added an image needed for the buildbar widget.
Commando noautofire=0; now, also decreased the EMP damage so it shouldn't cause heavy screenshakes. Also doubled its capturespeed =)
Fixed Rapier and Blade missile's
Arm Destroyer slighty more DPS (7%)
Nerfed Doomsday Armour 5% to 8%
Consul begins building faster now, thanks Krogoth86
Added avoidfriendly=0; to the DGun
Reduced Special damage from LRPC/RFLRPC's to ships
Ships/Subs wrecks leave a Heap now when they get destroyed.
Fixed CorConship/CorRoy wakes.
Replaced Adv Fusion models with the CA models, Thanks Saktoth
Added Some lights on some factory's a la CA.
Added LUPS, which adds some effects to certain units, Many thanks go out to jK for making LUPS
Necro and rector will leave a corpse now.
Removed corpses which aren't needed.
New set of Loadscreens
Disable FPS control of the Moho Exploiter
Buffed Intrusion Countermeasure System's

Redid T2 sea (will still require more tweaking probally =)):
Levithan/Serpent are Battle subs now
Sharks/Piranha's are Sub Killers now
Cruisers costs Increased, Depthcharge Nerfed
Flagship Range Increased.
Naval Assister worker time Increased
Reduced Costs of Anti Air ships
Seaplanes got more like T1.5 stats now and can submerge.


5.71 -> 5.8
30/09/2007

Light mines really don't do impulse anymore.
Reverted Gater Hitsphere
Transportships can no longer load enemy units.
Juno Weapon will no longer kill fusions on maps like SpeedBall and Cow.
Reduced Tremor costs (20%)
Increased Reaper DPS (15%)
Increased Reaper Weapon velocity
Increased Goliath DPS (30%)
Reduced Goliath max speed (20%)
Reduced Goliath Turning speed (30%)
Increased metal worth of Gol Corpse
Increased Goliath HP (16%)
Reduced Penetrator DPS (10%)
Reduced Bulldog DPS (10%)
Increased Panther DPS (35%)
Decreased FHLT range
Increased Bertha/Intimidator accuracy
Reduced Catalyst costs
Reduced Catalyst Range
Reduced Catalyst missle Costs and Buildtime
Increased Destoyers Range
Increased Missle Hover range 
Increased Aircraft Carrier Ships worker time, to match repair pads.
Changed Maverick's description to Skirmish Kbot


5.7 -> 5.71

Fixed the wreckagefile


5.61 -> 5.7

Arm Spy can no longer be build from the Amphid lab.
Really fixed the Arm Seer corpse metal ammount :P
Removed the radar turn off on E-stall lua-rule.
Increased Buzzsaw/Vulcan energycosts to fire, you need redicoulous ammounts of E now :)
Floating targetting facility's costs divided by 4, so they are in line with the landbased ones.
Arm Solar Hitsphere decreased to Core Solar size
Gator Hitsphere decreased to Armflash size
Tweaked Floating Radar hitsphere's so subs can kill them more easy
Light mines no longer do impulse
Removed Flares from all planes which had them
Made Juno Cheaper, Moved to T1 builders, Made the missle cheaper, faster to build, decreased its AoE a bit (You can also kill minefields with it!!!)
Radar Jamming Kbots have the Kbotmovementclass now.
Added one boring loadscreen, because Satirik Bribed me :(
Increased Catalyst's Range, reduced the damage to commanders


5.6 -> 5.61

Fixed typo which caused the Core Adv Kbot lab to be 10 times expensive as it should be.


5.5 -> 5.6
22/08/2007

Increased Juggernaut's Size, and costs
Put the Juggernaut in the Krogoth armor class, so it receives the same special damages
Maverick leaves a wreck now
Informer and Seer wrecks metal worth adjusted.
Increased Halberd's size, and fixed the firepoint, Saktoth fixed the script
Juno's Missle Now also destroys minefields
Increased Ground damage of Avengers and Freedomfighters
Increased Sonar Range of Destroyers a bit
Triton costs reduced
EMP bombs damage reduced, to fix the screenshaking if you use the screenshaking widget
Added some gfx to some units, took from XTA and modified them a bit to fit BA, thanks Noruas and Gizmo!
Improved Vulcan/Buzzsaw's accuracy, but it takes a shitload of E now :)
Fixed bladewing patrols, thanks to Saktoth
Jammers/Radars now disable when you E-Stall, lua script by licho
Made Juno's weapon go less high
Dragon Eyes can no longer be build in the water
Spies are no longer amphib
Pelican a bit more hp and dps
Core skuttle is now amphib and cost some less BT
Increased Viper/Pittbull costs a bit
T2 Factory's cost less now
Replaced the loadscreens


5.4 -> 5.5
21/07/2007

Massivly increased Juggernauts HP
Increased Bantha's HP
Increased Razorback speed and dps
Viper and Pittbull DPS doubled
AK speed incresed
Increased Merl/Diplomat AoE and DPS
Doubled Tremor costs, well almost.
Doubled Krow's HP
Almost halved Liche's costs
Increased Banisher DPS
Added some lua widgets


5.3 -> 5.4
06/06/2007

Storm costs increased
Reaper hp increased
Warrior dps increased
Cor goliath costs increased
Samson/Slasher LoS increased
Panther is more accurate now while moving
V-launch missles don't go as high anymore


5.2 -> 5.3
22/05/2007

Janus range reduced, dps reduced.
Fixed the movementclasses of radar/jammer veh/bots.
Rez bots moved to T1 Kbots. costs adjusted.
Decreased Thud and Storm costs slightly to make up for armwarrior.


5.1 -> 5.2
16/05/2007

Fixes a bug which might cause crashing when building and adv factory.
Removed streak (Caydr's bonus unit)
Bantha can no longer be airlifted
Made some buildpics a bit brighter (Thanks Trademark)


4.7 -> 5.1

Flash slowed down a little
Energy structures revised, each step is now like a 30 % efficency gain Solar -> adv Solar -> Fusion -> Adv Fusion. The underwater fusions have the same efficency as a regular fusion. The cloaked fusion is about 20% more effective then adv solars.
Snipers are no longer stealth
ARM mohomines lost their cloaking ability.
Fixed Seaplane torpedo planes, they will fire on ships now, they lost their anti air missle in the progress though.
Fixed bladewings, they will keep attacking units now.
Added back in the mobile radar/jammer vehicles/kbots, their costs adjusted to make more sense.
Reverted Arm Dragon Teeth model.
DragonTeeth have a higher slope tolerance now.
leveler reload time decreased slightly
janus damage increased
Commander SelfD time reduced to 5 seconds.
beamers damage improved 
claws/maws damage improved
claws accuracy improved
Gave the corvette ships some more speed and dps

T2 got buffed, Day took some time to tell me how he did it:

Core 
reaper role changed into more of a lighter tank
golly firing rate increased weapon damage increased aoe increased
pillager made faster, costs increased
mobile flak firepower reduced
can dps and speed increased
sumo range and speed increased
dominators a little more firepower
made crawling bombs faster
Pyro a little faster

Arm
zeus faster, more health
fido speed increased slightly
sniper stealth removed
crawling bomb faster
fatboy more range
mavs a little faster
zipper a bit more health
bulldog made faster
penetrator shorter reload
luger faster, costs decreased
panthers a bit faster


4.61 -> 4.7
01/03/2007

Fixed Vamp Cruisealt
Intruder can no longer load enemy units (Thanks Rattle)
Implented Argh's Arm DT (someone should make us some for Core too. and maybe the floating DT's fortwalls as well)
T3 units are no longer transportable.
Seaplanes fighters do damage to aircraft again
Added some effects by Fox
Added Decoy tags so they won't be broken with luaui
Juno costs (M/E/BT) reduced by 30 %
Croc DPS reduced by 20 %
Skuttle damage and AoE improved by 20 %
Repairpads are no longer transportable
Repairpads are 30% cheaper
Fusions have their stats hidden to the enemy now, so decoys work
Decoy Dgun costs 50 E to fire now instead of 500
Maverick speed increased by 15 %
Lvl2 Radar Jammer E Costs to about 18K instead of 1.8K


4.6 -> 4.61

Fixed minelayer's Sweep weapon (hopefully)
Gunships/Transports/Some other planes are no longer near immune vs fighters.
Commado can no longer cloak
Improved Corvette's tracking it's like a LLT now.
Skeeter/Searcger HP nerfed


4.5 -> 4.6

Core radar has LOS again
Stumpy speed reduced (its slower then a gator now, but still faster then a raider)
Gave Corvette's Lazors, Lowered DPS a bit because it will always hit now.
Sniper cost to fire is 500 E now.
AK 40 less HP
Removed special movementstats of Hawks/Vamps/Seaplanes
Reduced grouddamge of all fighters to 30 % to ground targets, 10 % to Commanders
HLT's 5 % more DPS
Hoverscouts 15 % more costs and BT
Bombs do 50 % less damage to chainsaws (adjusted their description)
Thuds/Hammer DPS increased by 6%
Floating dragonteeth can be reclaimed again
Fixed EMP problems (Thanks Saktoth!!)
KrogCrush will do even less damage to heavy units.
Fixed banisher visual bugs (Thanks Nemo!!)
Fixed typo in the torpedolauncher weapon. It will have a lower ROF now.
Improved Minesweeper (bigger AoE) and gave it a visual effect, just force fire somewhere.
Fortwalls can be reclaimed now, but they have 200 E, so they reclaim slow about 3 seconds a piece.
Removed the AoE of depthchargelauncher's weapon, it shouldn't be OP anymore on Tropical like maps


4.41 -> 4.5
08/01/2007

Fixed the metalammount of the Targeting facility's corpses and heaps
Gave Janus its "arc" Weapon as in AA
Decreased Doomsday Costs by 30% (also adjusted corpses)
Increased Doomsday HP by 11%
Made radar planes, Radar/Sonar planes
Arm Blade (Level2 Gunship) will no longer chase planes
Greatly reduced the bugginess of skeeters/searchers to fire their AA missle.
Corpse of Hive no longer floats
All seaplanes have floater=1; now, so they can land on the water
Seaplane radar/sonar planes, sonarrange doubled.
The advanced Construction subs are deeper in the water now, so their buildturret will not come to the surface.
Decreased Core Mohomine costs/builtime/corpsevalues to match the Arm version more.
Made the lasers thicker and more colourfull.
Vamps/Hawks Flare reloadtime increased by 40%, grounddamage reduced by 10 %
Seaplanes can now be build by L1 Con Ships
Seaplaneplatform costs increased by 20 % (and corpse)
Juggernaut costs reduced by 10 % (and corpse)
Pelican maxvelocity increased by 30 %
Gave NavalEngineers more buildpower
Seismic detectors costs Halved (and corpse)
Made the Destroyerships able to fire while retreating/turning.
Underwaterfusions produce more E now, they are on par with regular fusions now
Floating metalmakers make 1.1 metal per 60 E now
Underwater Mohomakers make 13 metal per 600 E now
Increased adv sonar range to be more inline with the regular sonars
Removed HAX rangerings as they are no longer needed
Included a somewhat GUI, you have to enable LuaUI in settings.exe (gui.lua was made by Napkin, Thanks!)


4.4 -> 4.41

Fixed Geo's
Minelayers will no longer follow enenmy units


4.33 -> 4.4

Advanced Anti Air Kbots and AA hovers no longer follow ground units
Gave detpcharge some tracking again
Fixed the extraction rates of mexxes/twilights/exploiters, somehow they were mixed up
L1 Arty can shoot up hills again, due to faster weaponvelocity and hightrajectory
Floating radars can no longer be build on land
Adjusted sonar range rings, so that they reflect the real range
Builtime of Estorages reduced by 50 % (this included the underwater ones)
Reduced Ecosts and Builtime of the Juno by 20 %
Gave the Minelayer some AoE weapon, you still have to manual "attack" the enemy minefields


4.2 -> 4.33

Arm Fusions really makes 1000 E now
Core Fusions really makes 1100 E now
Adv Fusions really make 3000 E now
Tremor got less hp now
Fixed Sniper bug
Took Commanderscripts from XTA and made the movement of the "Arms" faster
Targeting facilities cost 1/4 now, more facilities will enhance your accuracy of radar dots
removed arrival sounds
Added some loadscreens, thanks machio.
Reduced hp of scouts hovercraft
Floating metalmakers cost 1 metal now
Reduced Gator maxspeed
Reduced acceleration and turnrate of destroyer ships
Removed the laser off the Destroyer ships
Made the depthcharges no longer tracking
Fatboy costs reduced by 30 %
HLT's DPS increased slightly
Increased Banshee DPS slightly
Advanced Anti Air Kbots no longer chase ground units.
Increased leveler E costs
MT/PackO's do 10 % less damage now
LRMT reloadtime increased
Increased Acceleration and turning of Luger/Pillager
Thud/Hammer now have LoS till the end of their range
Increased Solar Buildtime 
Halved JellyFish E-costs
Tidal E costs Halfed
Reduced Torpedo Launcher E Costs by 30 %
(Adv.) Sonar range Doubled
Torpedo from subs have some guidance now
Poison Arrow moved to a other moventclass, so it can climb steeper slopes
Changed the maxslope of shiva in the FBI so it matches with the movementclass
Increased Beamer DPS by 5 %
AK speed reduced a bit
Improved the Core Maw in hp/dps/weaponspeed
Core Slasher's HP bar is now visable when he fires
Made Krogoth Able to Crush units with his feet, except heavy units/buildings
Gave Krogoth more HP
Reduced E Costs of All T3 units by 40 %


4.1 -> 4.2

Fixed EMP bomber damage (it will only do stunning now)
Punisher now has the correct icontype
Mohometalmakers rebalanced
Floating metalmakers rebalanced
Added Level2 AA bots back in
Added a Dgun effect borrowed from XTA8.1
Increased Advanced radar ranges slightly
Increased Floating radar ranges slightly
Matched radar ranges to dummy range
Arm and Core Geo both produce 300 now
Arm and Core Moho Geo both produce 1250 now
Fusions make 1000 E now, ARM 4000 HP CORE 4500 HP
Adv Fusions make 3000 E now, ARM 7500 HP CORE 8500 HP
Banisher range reduced a little
Weasel/Jeffy reloadtime increased a bit
Conveh and Conbot buildspeed the same now (90)


4.0 -> 4.1

Fixed a panther bug
Added custom unit icons


3.0 -> 4.0

AK speed reduced Health increased range increased damage reduced
Penetrator range increased
Fixed dgun being able to fire 3 times at once
Fixed a typo in merl health
Thunder/Shadow health and turnrate increased significantly
Reverted tremor damage
Zipper E costs lowered
Fixed panther speed bug
Dominator costs increased to match its increased range
Weasel/jeffy E costs lowered (for some reason it was 600ish)
luger/pillager damage increased and aoe increased ( just trying to make this unit usefull instead of removing it)
Freedomfighter/Avenger costs increased slightly
Bladewing costs reduced
Banisher range increased
Advanced solar (core&arm) E costs reduced (not 0)


2.23 -> 3.00

Flash/Instigator health reduced
Stumpie/Raider costs reduced acceleration increased projectile speed increased
Samson/Slasher costs reduced damage increased slightly
Wolverine/Shellshocker range increased
Weasel/Jeffy health and damage reduced
Construction vehicle workertime decreased
Leveler costs reduced damage increased speed increased
Peewee speed increased
Construction kbot workertime increased  it now builds faster then the construction vehicle
Rocko/Storm damage increased slightly maxspeed increased slightly
Hammer/Thud damage increased slightly
Warrior energy costs reduced
Flea now has a blowtorch! (actually its a bug i cant fix, im a noob modder!)
Tier one Kbot lab metal costs reduced
Solar now only costs metal
Wind energy cost increased slightly
Can damage increased slightly (3%)
Morty costs reduced (spam baby spam)
Pyro health increased slightly
Dominator range increased (it now actually outranges Vipers! and lots of other stuffs)
Maverick health reduced (you can get the fuckers by doing lots of damage at once so the regeneration doesnt have a chance)
Reaper/Bulldog range decreased
Merl/Diplomat health decreased alot! (i honestly dont know why an artilery unit like that had 3k health)
Luger/Pillager now fire at low trajectory with increased damage 
Panther health reduced
Tremor damage increased slightly
Brawler/rapiers now have 1k health
Banshee damage increased (20%) E costs reduced




2.22 -> 2.23
20/10/2006

Absolute Annihilation, the game BA was based on.<|MERGE_RESOLUTION|>--- conflicted
+++ resolved
@@ -8,11 +8,8 @@
  • Arm/Core gun platform special damages towards "heavyunits" erased.
  • Nanos and Nano platforms self-d deal 140 damages instead of 480 damages to surrounding nanos.
  • Global acceleration buff for ships (+100%)
-<<<<<<< HEAD
  • Removed Passive energy/metal (15/0.5 -> 0/0) making from T1 Shipyards, lowered energy/metal storages (125->100), erased armsy's radarsight range (50 -> 0)
-=======
  • Reverted the shield starting power change from 10.07 (starting power increased to 33% instead of 20%)
->>>>>>> f6771944
 
 Other:
  • Included Crowned Commander skins for tourney winner, available with BA and unBA commander models.
