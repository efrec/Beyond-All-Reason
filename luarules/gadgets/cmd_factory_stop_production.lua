--------------------------------------------------------------------------------
--------------------------------------------------------------------------------

function gadget:GetInfo()
	return {
		name = "Factory Stop Production",
		desc = "Adds a command to clear the factory queue",
		author = "GoogleFrog,badosu",
		date = "13 November 2016",
		license = "GNU GPL, v2 or later",
		layer = 0,
		enabled = true,
	}
end

--------------------------------------------------------------------------------
--------------------------------------------------------------------------------
local identifier = "StopProduction"

include("luarules/configs/customcmds.h.lua")

local isFactory = {}
for udid = 1, #UnitDefs do
	local ud = UnitDefs[udid]
	if ud.isFactory then
		isFactory[udid] = true
	end
end

if gadgetHandler:IsSyncedCode() then
	local spGetRealBuildQueue = Spring.GetRealBuildQueue
	local spGiveOrderToUnit = Spring.GiveOrderToUnit
	local spInsertUnitCmdDesc = Spring.InsertUnitCmdDesc

	local CMD_WAIT = CMD.WAIT
	local EMPTY = {}
	local DEQUEUE_OPTS = { "right", "ctrl", "shift" } -- right: dequeue, ctrl+shift: 100

	--------------------------------------------------------------------------------
	--------------------------------------------------------------------------------

	local stopProductionCmdDesc = {
		id = CMD_STOP_PRODUCTION,
		type = CMDTYPE.ICON,
		name = "Stop Production",
		action = "stopproduction",
		cursor = "Stop", -- Probably does nothing
		tooltip = "Stop Production: Clear factory production queue.",
	}

	--------------------------------------------------------------------------------
	--------------------------------------------------------------------------------
	-- Handle the command

	function gadget:AllowCommand_GetWantedCommand()
		return { [CMD_STOP_PRODUCTION] = true }
	end

	function gadget:AllowCommand_GetWantedUnitDefID()
		return isFactory
	end

	local function orderDequeue(unitID, buildDefID, count)
		while count > 0 do
			-- The commented code below might still be useful in some circumstance we need 'perfect' dequeue
			--
			-- if count >= 100 then
			count = count - 100
			-- elseif count >= 20 then
			-- 	opts = { "ctrl" }
			-- 	count = count - 20
			-- elseif count >= 5 then
			-- 	opts = { "shift" }
			-- 	count = count - 5
			-- else
			-- 	count = count - 1
			-- end

			spGiveOrderToUnit(unitID, -buildDefID, EMPTY, DEQUEUE_OPTS)
		end
	end

	function gadget:AllowCommand(unitID, unitDefID, unitTeam, cmdID, cmdParams, cmdOptions)
<<<<<<< HEAD
		if (cmdID ~= CMD_STOP_PRODUCTION) or not isFactory[unitDefID] then
=======
		if not isFactory[unitDefID] then
>>>>>>> f596825e
			return true
		end

		-- Dequeue build order by sending build command to factory to minimize number of commands sent
		-- As opposed to removing each build command individually
		local queue = spGetRealBuildQueue(unitID)

		if queue ~= nil then
			for _, buildPair in ipairs(queue) do
				local buildUnitDefID, count = next(buildPair, nil)

				orderDequeue(unitID, buildUnitDefID, count)
			end
		end

		spGiveOrderToUnit(unitID, CMD_WAIT, EMPTY, 0) -- Removes wait if there is a wait but doesn't readd it.
		spGiveOrderToUnit(unitID, CMD_WAIT, EMPTY, 0) -- If a factory is waiting, it will not clear the current build command, even if the cmd is removed.
		-- See: http://zero-k.info/Forum/Post/237176#237176 for details.
		SendToUnsynced(identifier, unitID, unitDefID, unitTeam, cmdID)
	end

	--------------------------------------------------------------------------------
	--------------------------------------------------------------------------------
	-- Add the command to factories

	function gadget:UnitCreated(unitID, unitDefID)
		if isFactory[unitDefID] then
			spInsertUnitCmdDesc(unitID, stopProductionCmdDesc)
		end
	end

	function gadget:Initialize()
		gadgetHandler:RegisterCMDID(CMD_STOP_PRODUCTION)
<<<<<<< HEAD
=======
		gadgetHandler:RegisterAllowCommand(CMD_STOP_PRODUCTION)
>>>>>>> f596825e
		for _, unitID in pairs(Spring.GetAllUnits()) do
			gadget:UnitCreated(unitID, Spring.GetUnitDefID(unitID))
		end
	end
else
	local myTeamID, isSpec

	function gadget:PlayerChanged()
		myTeamID = Spring.GetMyTeamID()
		isSpec = Spring.GetSpectatingState()
	end

	function gadget:Initialize()
		gadget:PlayerChanged()
	end

	function gadget:RecvFromSynced(messageID, unitID, unitDefID, unitTeam, cmdID)
		if messageID == identifier and (Spring.AreTeamsAllied(unitTeam, myTeamID) or isSpec) then
			Script.LuaUI.UnitCommand(unitID, unitDefID, unitTeam, cmdID, {}, {coded = 0})
		end
	end
end<|MERGE_RESOLUTION|>--- conflicted
+++ resolved
@@ -81,11 +81,7 @@
 	end
 
 	function gadget:AllowCommand(unitID, unitDefID, unitTeam, cmdID, cmdParams, cmdOptions)
-<<<<<<< HEAD
-		if (cmdID ~= CMD_STOP_PRODUCTION) or not isFactory[unitDefID] then
-=======
 		if not isFactory[unitDefID] then
->>>>>>> f596825e
 			return true
 		end
 
@@ -119,10 +115,7 @@
 
 	function gadget:Initialize()
 		gadgetHandler:RegisterCMDID(CMD_STOP_PRODUCTION)
-<<<<<<< HEAD
-=======
 		gadgetHandler:RegisterAllowCommand(CMD_STOP_PRODUCTION)
->>>>>>> f596825e
 		for _, unitID in pairs(Spring.GetAllUnits()) do
 			gadget:UnitCreated(unitID, Spring.GetUnitDefID(unitID))
 		end
