--- conflicted
+++ resolved
@@ -142,11 +142,7 @@
 		footprintx = 2,
 		footprintz = 2,
 		maxslope = 22,
-<<<<<<< HEAD
 		slopeMod = 25,
-=======
-		slopeMod = 18,
->>>>>>> 0358c308
 		maxwaterslope = 255,
 	},
 	HOVER3 = {
@@ -156,7 +152,6 @@
 		footprintx = 3,
 		footprintz = 3,
 		maxslope = 22,
-<<<<<<< HEAD
 		slopeMod = 25,
 		maxwaterslope = 255,
 	},
@@ -169,9 +164,6 @@
 		footprintz = 3,
 		maxslope = 22,
 		slopeMod = 36,
-=======
-		slopeMod = 18,
->>>>>>> 0358c308
 		maxwaterslope = 255,
 	},
 	-- lun/sokolov
@@ -251,7 +243,6 @@
 		footprintz = 3,
 		maxslope = 18,
 		slopeMod = 18,
-<<<<<<< HEAD
 		maxwaterdepth = 22,
 		depthModParams = {
 			minHeight = 4,
@@ -265,8 +256,6 @@
 		footprintz = 2,
 		maxslope = 18,
 		slopeMod = 25,
-=======
->>>>>>> 0358c308
 		maxwaterdepth = 22,
 		depthModParams = {
 			minHeight = 4,
@@ -293,11 +282,7 @@
 		footprintx = 3,
 		footprintz = 3,
 		maxslope = 18,
-<<<<<<< HEAD
 		slopeMod = 36,
-=======
-		slopeMod = 18,
->>>>>>> 0358c308
 		maxwaterdepth = 22,
 		depthModParams = {
 			minHeight = 4,
@@ -311,11 +296,7 @@
 		footprintx = 4,
 		footprintz = 4,
 		maxslope = 18,
-<<<<<<< HEAD
 		slopeMod = 36,
-=======
-		slopeMod = 18,
->>>>>>> 0358c308
 		maxwaterdepth = 22,
 		depthModParams = {
 			minHeight = 4,
@@ -329,11 +310,7 @@
 		footprintx = 5,
 		footprintz = 5,
 		maxslope = 22,
-<<<<<<< HEAD
 		slopeMod = 42,
-=======
-		slopeMod = 18,
->>>>>>> 0358c308
 		maxwaterdepth = 24,
 		depthModParams = {
 			minHeight = 4,
