local unitName = Spring.I18N('units.names.corgantuw')

return {
	corgantuw = {
		acceleration = 0,
		brakerate = 0,
		buildcostenergy = 62500,
		buildcostmetal = 8350,
		builder = true,
		buildinggrounddecaldecayspeed = 30,
		buildinggrounddecalsizex = 10,
		buildinggrounddecalsizey = 10,
		buildinggrounddecaltype = "decals/corgant_aoplane.dds",
		buildpic = "CORGANTUW.PNG",
		buildtime = 67321,
		canmove = true,
		category = "ALL NOTLAND NOWEAPON NOTSUB NOTSHIP NOTAIR NOTHOVER SURFACE EMPABLE",
		collisionvolumeoffsets = "0 -5 8",
		collisionvolumescales = "150 43 150",
		collisionvolumetype = "CylY",
		corpse = "DEAD",
		description = Spring.I18N('units.descriptions.corgantuw'),
		energystorage = 1400,
		explodeas = "hugeBuildingexplosiongeneric-uw",
		footprintx = 9,
		footprintz = 9,
		icontype = "building",
		idleautoheal = 5,
		idletime = 1800,
		maxdamage = 16000,
<<<<<<< HEAD
		maxslope = 18,
=======
		maxslope = 10,
		maxwaterdepth = 160,
>>>>>>> 472e6b51
		metalstorage = 800,
		minwaterdepth = 30,
		name = unitName,
		objectname = "Units/CORGANT.s3o",
		radardistance = 50,
		script = "Units/corgant.cob",
		seismicsignature = 0,
		selfdestructas = "hugeBuildingExplosionGenericSelfd-uw",
		sightdistance = 273,
		terraformspeed = 3000,
		usebuildinggrounddecal = true,
		usepiececollisionvolumes = 1,
		workertime = 600,
		yardmap = "oooooooooooooooooooocccccoooocccccoooocccccoooocccccoooocccccoooocccccoooocccccoo",
		buildoptions = {
			[1] = "corkorg",
			[2] = "corshiva",
			[3] = "corseal",
			[4] = "corparrow",
		},
		customparams = {
			model_author = "Cremuss",
			normaltex = "unittextures/cor_normal.dds",
			subfolder = "corbuildings/seafactories",
			techlevel = 3,
		},
		featuredefs = {
			dead = {
				blocking = true,
				category = "corpses",
				collisionvolumeoffsets = "0 -21 0",
				collisionvolumescales = "114 74 129",
				collisionvolumetype = "CylZ",
				damage = 9600,
				description = Spring.I18N('units.dead', { name = unitName }),
				energy = 0,
				featuredead = "HEAP",
				featurereclamate = "SMUDGE01",
				footprintx = 9,
				footprintz = 9,
				height = 20,
				hitdensity = 100,
				metal = 5101,
				object = "Units/corgant_dead.s3o",
				reclaimable = true,
				seqnamereclamate = "TREE1RECLAMATE",
				world = "All Worlds",
			},
			heap = {
				blocking = false,
				category = "heaps",
				damage = 4800,
				description = Spring.I18N('units.heap', { name = unitName }),
				energy = 0,
				featurereclamate = "SMUDGE01",
				footprintx = 9,
				footprintz = 9,
				height = 4,
				hitdensity = 100,
				metal = 2040,
				object = "Units/cor7X7B.s3o",
				reclaimable = true,
				resurrectable = 0,
				seqnamereclamate = "TREE1RECLAMATE",
				world = "All Worlds",
			},
		},
		sfxtypes = {
			explosiongenerators = {
				[1] = "custom:GantWhiteLight",
				[2] = "custom:YellowLight",
				[3] = "custom:WhiteLight",
			},
			pieceexplosiongenerators = {
				[1] = "deathceg3",
				[2] = "deathceg4",
			},
		},
		sounds = {
			activate = "gantok2",
			build = "gantok2",
			canceldestruct = "cancel2",
			deactivate = "gantok2",
			repair = "lathelrg",
			underattack = "warning1",
			unitcomplete = "gantok1",
			working = "build",
			count = {
				[1] = "count6",
				[2] = "count5",
				[3] = "count4",
				[4] = "count3",
				[5] = "count2",
				[6] = "count1",
			},
			select = {
				[1] = "gantsel1",
			},
		},
	},
}<|MERGE_RESOLUTION|>--- conflicted
+++ resolved
@@ -28,12 +28,7 @@
 		idleautoheal = 5,
 		idletime = 1800,
 		maxdamage = 16000,
-<<<<<<< HEAD
-		maxslope = 18,
-=======
 		maxslope = 10,
-		maxwaterdepth = 160,
->>>>>>> 472e6b51
 		metalstorage = 800,
 		minwaterdepth = 30,
 		name = unitName,
